# isort: skip_file
import os

import pytest
<<<<<<< HEAD
import tests.cp_mock  # noqa: F401
import flight.core.data_handler as dh

from flight.core.data_handler import DataProcess as DP
=======

import tests.cp_mock    # noqa: F401
import flight.apps.data_handler as dh
from flight.apps.data_handler import DataProcess as DP
>>>>>>> 60fa7126


@pytest.mark.parametrize(
    "data_format, expected_size",
    [
        (
            "<bBhHiIlLqQfd",
            1 + 1 + 2 + 2 + 4 + 4 + 4 + 4 + 8 + 8 + 4 + 8,
        ),  # example with all format characters
        ("<iIf", 4 + 4 + 4),  # int, unsigned int and float
        ("<hH", 2 + 2),  # short and unsigned short
        ("<Qd", 8 + 8),  # unsigned long long and double
        ("<bB", 1 + 1),  # byte and unsigned byte
    ],
)
def test_compute_bytesize(data_format, expected_size):
    assert DP.compute_bytesize(data_format) == expected_size


# Testing invalid format characters
@pytest.mark.parametrize(
    "invalid_format",
    [
        "<Ifz",  # invalid format character 'z'
        "<abc",  # multiple invalid format characters 'a', 'b', 'c'
    ],
)
def test_compute_bytesize_invalid_format(invalid_format):
    with pytest.raises(ValueError):
        DP.compute_bytesize(invalid_format)


@pytest.mark.parametrize(
    "input_paths, expected_output",
    [
        (("a", "b", "c"), "a/b/c"),
        (("a", "/b", "c"), "a/b/c"),
        (("", "b", "c"), "b/c"),
        ((".", "b", "c"), os.path.join(".", "b", "c")),
        (("a", ".", "c"), os.path.join("a", ".", "c")),
        (("a",), os.path.join("a")),
        ((), ""),
    ],
)
def test_join_path(input_paths, expected_output):
    assert dh.join_path(*input_paths) == expected_output


# TODO - mock filesystem

"""@pytest.fixture
def sd_root(tmpdir):
    sd_root = tmpdir.mkdir("sd")
    return sd_root

def test_scan_sd_card(sd_root):
    DH.sd_path = str(sd_root)"""

if __name__ == "__main__":
    pytest.main()<|MERGE_RESOLUTION|>--- conflicted
+++ resolved
@@ -2,17 +2,10 @@
 import os
 
 import pytest
-<<<<<<< HEAD
-import tests.cp_mock  # noqa: F401
-import flight.core.data_handler as dh
-
-from flight.core.data_handler import DataProcess as DP
-=======
 
 import tests.cp_mock    # noqa: F401
-import flight.apps.data_handler as dh
-from flight.apps.data_handler import DataProcess as DP
->>>>>>> 60fa7126
+import flight.core.data_handler as dh
+from flight.core.data_handler import DataProcess as DP
 
 
 @pytest.mark.parametrize(
