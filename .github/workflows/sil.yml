--- conflicted
+++ resolved
@@ -61,40 +61,23 @@
         run: pip list  # Confirm that brahe and argusim are installed
       - name: Set timestamp
         run: echo "TIMESTAMP=$(date +'%Y-%m-%d_%H-%M-%S')" >> $GITHUB_ENV
-      - name: Define Runtime
-<<<<<<< HEAD
+      - name: Define SIL Config file
         run: echo "SILCONFIGFILE=ci_sil_campaign_params.yaml" >> $GITHUB_ENV
       
       - name: Run flight software
         run: python3 sil/sil_run.py --sil_campaign_config_file ${{env.SILCONFIGFILE}} --store_sil_logs_results
-=======
-        run: echo "RUNTIME=350" >> $GITHUB_ENV
-      - name: Define Log file name
-        run: echo "OUTFILE=sil_logs.log" >> $GITHUB_ENV
-      
-      - name: Run flight software
-        run: python3 sil_run.py --duration ${{env.RUNTIME}} --outfile ${{env.OUTFILE}} --n_trials 1 --store_sil_logs_results
->>>>>>> 8899cdbc
       
       - name: Upload FSW log file
         if: always()
         uses: actions/upload-artifact@v4
         with:
           name: ${{ env.TIMESTAMP }}-sil-logs
-<<<<<<< HEAD
           path: "sil_logs.log"
-=======
-          path: ${{env.OUTFILE}}
->>>>>>> 8899cdbc
 
       - name: Upload SIM log file
         if: always()
         uses: actions/upload-artifact@v4
         with:
           name: ${{ env.TIMESTAMP }}-sim-logs
-<<<<<<< HEAD
           path: "sil/results/*"
-=======
-          path: "montecarlo/results/*"
->>>>>>> 8899cdbc
       