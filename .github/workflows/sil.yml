name: SIL CI

on:
  push:
    branches:
      - '*'
  pull_request:
    branches:
      - '*'

jobs:
  sil-simulation:
    name: SIL simulation

    strategy:
      fail-fast: false
    
    continue-on-error: true

    runs-on: ubuntu-latest

    steps:
      - name: Check out repository
        uses: actions/checkout@v3
        with:
          submodules: 'recursive'

      - name: Set up Python
        uses: actions/setup-python@v4
        with:
          python-version: 3.9

      - name: Cache pip
        uses: actions/cache@v4
        with:
          path: ~/.cache/pip
          key: ${{ runner.os }}-pip-${{ hashFiles('**/requirements.txt') }}
          restore-keys: |
            ${{ runner.os }}-pip-

      - name: Setup virtual environment
        run: |
          python3 -m venv .venv --system-site-packages
          source .venv/bin/activate
      - name: Install main repository dependencies
        run: |
          pip install --upgrade pip
          pip install -r requirements.txt
      - name: Update submodules to latest commit
        run: |
          git submodule init
          git submodule update

      - name: Install submodule dependencies
        run: |
          sh install.sh
          echo "PYTHONPATH=$PYTHONPATH:$(pwd)" >> $GITHUB_ENV  # Add current directory to PYTHONPATH 
          python -c "import argusim; print('argusim is installed')"

      - name: Verify installation
        run: pip list  # Confirm that brahe and argusim are installed
      - name: Set timestamp
        run: echo "TIMESTAMP=$(date +'%Y-%m-%d_%H-%M-%S')" >> $GITHUB_ENV
      - name: Define Runtime
<<<<<<< HEAD
        run: echo "RUNTIME=600" >> $GITHUB_ENV
=======
        run: echo "RUNTIME=350" >> $GITHUB_ENV
>>>>>>> 009f9777
      - name: Define Log file name
        run: echo "OUTFILE=sil_logs.log" >> $GITHUB_ENV
      
      - name: Run flight software
        run: python3 sil_run.py --duration ${{env.RUNTIME}} --outfile ${{env.OUTFILE}}
      
      - name: Upload FSW log file
        if: always()
        uses: actions/upload-artifact@v4
        with:
          name: ${{ env.TIMESTAMP }}-sil-logs
          path: ${{env.OUTFILE}}

      - name: Upload SIM log file
        if: always()
        uses: actions/upload-artifact@v4
        with:
          name: ${{ env.TIMESTAMP }}-sim-logs
          path: "results/*"
      <|MERGE_RESOLUTION|>--- conflicted
+++ resolved
@@ -62,11 +62,7 @@
       - name: Set timestamp
         run: echo "TIMESTAMP=$(date +'%Y-%m-%d_%H-%M-%S')" >> $GITHUB_ENV
       - name: Define Runtime
-<<<<<<< HEAD
-        run: echo "RUNTIME=600" >> $GITHUB_ENV
-=======
         run: echo "RUNTIME=350" >> $GITHUB_ENV
->>>>>>> 009f9777
       - name: Define Log file name
         run: echo "OUTFILE=sil_logs.log" >> $GITHUB_ENV
       
