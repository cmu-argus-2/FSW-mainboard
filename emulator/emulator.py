--- conflicted
+++ resolved
@@ -57,19 +57,11 @@
         self._gps = None
         self._charger = None
 
-<<<<<<< HEAD
-        self._light_sensor_xp = LightSensor(900)
-        self._light_sensor_xm = LightSensor(48000)
-        self._light_sensor_yp = LightSensor(85000)
-        self._light_sensor_ym = LightSensor(200)
-        self._light_sensor_zm = LightSensor(12000)
-=======
         self._light_sensor_xp = self.init_device(LightSensor(900))
         self._light_sensor_xm = self.init_device(LightSensor(48000))
         self._light_sensor_yp = self.init_device(LightSensor(85000))
         self._light_sensor_ym = self.init_device(LightSensor(200))
-        self._light_sensor_zp = self.init_device(LightSensor(12000))
->>>>>>> b2fd580f
+        self._light_sensor_zm = self.init_device(LightSensor(12000))
 
         self._torque_x = None
         self._torque_y = None
