--- conflicted
+++ resolved
@@ -49,52 +49,30 @@
 
         super().__init__()
 
-<<<<<<< HEAD
         # Radio
-        self.append_device("RADIO", None, Radio(self.__use_socket))
+        self.append_device("RADIO", None, Radio(self.__use_socket), ASIL=4)
 
         # SD Card
-        self.append_device("SD", None, SD())
+        self.append_device("SDCARD", None, SD(), ASIL=1)
 
         # Burn-wires
-        self.append_device("BURNWIRES", None, BurnWires())
+        self.append_device("BURN_WIRES", None, BurnWires(), ASIL=4)
 
         self.append_device("PAYLOAD_UART", None, self.init_device(Payload()))
 
-        # GPS
-        self.append_device("GPS", None, GPS(simulator=self.__simulated_spacecraft))
-
-        self.append_device("LIGHT_XP", None, LightSensor("XP", simulator=self.__simulated_spacecraft))
-        self.append_device("LIGHT_XM", None, LightSensor("XM", simulator=self.__simulated_spacecraft))
-        self.append_device("LIGHT_YP", None, LightSensor("YP", simulator=self.__simulated_spacecraft))
-        self.append_device("LIGHT_YM", None, LightSensor("YM", simulator=self.__simulated_spacecraft))
-        self.append_device("LIGHT_ZP1", None, LightSensor("ZP1", simulator=self.__simulated_spacecraft))
-        self.append_device("LIGHT_ZP2", None, LightSensor("ZP2", simulator=self.__simulated_spacecraft))
-        self.append_device("LIGHT_ZP3", None, LightSensor("ZP3", simulator=self.__simulated_spacecraft))
-        self.append_device("LIGHT_ZP4", None, LightSensor("ZP4", simulator=self.__simulated_spacecraft))
-        self.append_device("LIGHT_ZM", None, LightSensor("ZM", simulator=self.__simulated_spacecraft))
-=======
-        # self._radio = Radio(self.__use_socket)
-        self.append_device("RADIO", None, Radio(self.__use_socket), ASIL=4)
-        # self._sd_card = SD()
-        self.append_device("SDCARD", None, SD(), ASIL=1)
-        # self._burnwires = self.init_device(BurnWires())
-        self.append_device("BURN_WIRES", None, BurnWires(), ASIL=4)
-        self._payload_uart = self.init_device(Payload())
-        self.append_device("PAYLOAD_UART", None, self._payload_uart)
-
         # self._vfs = None
-        self._gps = self.init_device(GPS(simulator=self.__simulated_spacecraft))
-        self.append_device("GPS", None, self._gps, ASIL=4)
+        self.append_device("GPS", None, GPS(simulator=self.__simulated_spacecraft), ASIL=4)
         # self._charger = None
 
-        self._light_sensors = LightSensorArray(simulator=self.__simulated_spacecraft)
-        self.append_device("LIGHT_XP", None, self._light_sensors["XP"], ASIL=2)
-        self.append_device("LIGHT_XM", None, self._light_sensors["XM"], ASIL=2)
-        self.append_device("LIGHT_YP", None, self._light_sensors["YP"], ASIL=2)
-        self.append_device("LIGHT_YM", None, self._light_sensors["YM"], ASIL=2)
-        self.append_device("LIGHT_ZM", None, self._light_sensors["ZM"], ASIL=2)
->>>>>>> 592d9b6b
+        self.append_device("LIGHT_XP", None, LightSensor("XP", simulator=self.__simulated_spacecraft), ASIL=2)
+        self.append_device("LIGHT_XM", None, LightSensor("XM", simulator=self.__simulated_spacecraft), ASIL=2)
+        self.append_device("LIGHT_YP", None, LightSensor("YP", simulator=self.__simulated_spacecraft), ASIL=2)
+        self.append_device("LIGHT_YM", None, LightSensor("YM", simulator=self.__simulated_spacecraft), ASIL=2)
+        self.append_device("LIGHT_ZP1", None, LightSensor("ZP1", simulator=self.__simulated_spacecraft), ASIL=2)
+        self.append_device("LIGHT_ZP2", None, LightSensor("ZP2", simulator=self.__simulated_spacecraft), ASIL=2)
+        self.append_device("LIGHT_ZP3", None, LightSensor("ZP3", simulator=self.__simulated_spacecraft), ASIL=2)
+        self.append_device("LIGHT_ZP4", None, LightSensor("ZP4", simulator=self.__simulated_spacecraft), ASIL=2)
+        self.append_device("LIGHT_ZM", None, LightSensor("ZM", simulator=self.__simulated_spacecraft), ASIL=2)
 
         self._torque_drivers = TorqueCoilArray(simulator=self.__simulated_spacecraft)
         self.append_device("TORQUE_XP", None, self._torque_drivers["XP"], ASIL=3)
@@ -108,35 +86,23 @@
         self._imu.enable()
         self.append_device("IMU", None, self._imu, ASIL=3)
 
-<<<<<<< HEAD
+        self.append_device("BOARD_PWR", None, PowerMonitor(device_name="BOARD", voltage=7.6, current=0.1), ASIL=1)
+        self.append_device(
+            "JETSON_PWR", None, PowerMonitor(device_name="JETSON", simulator=self.__simulated_spacecraft), ASIL=1
+        )
+
         # Solar Power monitors
-        self.append_device("XP_PWR", None, PowerMonitor("XP", simulator=self.__simulated_spacecraft))
-        self.append_device("XM_PWR", None, PowerMonitor("XM", simulator=self.__simulated_spacecraft))
-        self.append_device("YP_PWR", None, PowerMonitor("YP", simulator=self.__simulated_spacecraft))
-        self.append_device("YM_PWR", None, PowerMonitor("YM", simulator=self.__simulated_spacecraft))
-        self.append_device("ZP_PWR", None, PowerMonitor("ZP", simulator=self.__simulated_spacecraft))
-
-        # Jetson Power Monitor
-        self.append_device("JETSON_PWR", None, PowerMonitor("JETSON", simulator=self.__simulated_spacecraft))
-
-        # Fuel Gauge
-        self.append_device("FUEL_GAUGE", None, FuelGauge(simulator=self.__simulated_spacecraft))
-
-        # RTC
-        self.append_device("RTC", None, RTC(time.gmtime(), simulator=self.__simulated_spacecraft))
-=======
-        self._jetson_power_monitor = self.init_device(PowerMonitor(4, 0.05))
-        self._board_power_monitor = self.init_device(PowerMonitor(7.6, 0.1))
-        # self._power_monitors["BOARD"] = self._board_power_monitor
-        # self._power_monitors["JETSON"] = self._jetson_power_monitor
-        self.append_device("BOARD_PWR", None, self._board_power_monitor, ASIL=1)
-        self.append_device("JETSON_PWR", None, self._jetson_power_monitor, ASIL=1)
+        self.append_device("XP_PWR", None, PowerMonitor(device_name="XP", simulator=self.__simulated_spacecraft), ASIL=1)
+        self.append_device("XM_PWR", None, PowerMonitor(device_name="XM", simulator=self.__simulated_spacecraft), ASIL=1)
+        self.append_device("YP_PWR", None, PowerMonitor(device_name="YP", simulator=self.__simulated_spacecraft), ASIL=1)
+        self.append_device("YM_PWR", None, PowerMonitor(device_name="YM", simulator=self.__simulated_spacecraft), ASIL=1)
+        self.append_device("ZP_PWR", None, PowerMonitor(device_name="ZP", simulator=self.__simulated_spacecraft), ASIL=1)
 
         # self._fuel_gauge = self.init_device(FuelGauge())
-        self.append_device("FUEL_GAUGE", None, FuelGauge(), ASIL=2)
+        self.append_device("FUEL_GAUGE", None, FuelGauge(simulator=self.__simulated_spacecraft), ASIL=2)
+
         # self._rtc = self.init_device(RTC(time.gmtime()))
-        self.append_device("RTC", None, RTC(time.gmtime()), ASIL=2)
->>>>>>> 592d9b6b
+        self.append_device("RTC", None, RTC(time.gmtime(), simulator=self.__simulated_spacecraft), ASIL=2)
 
         # self.ERRORS = []
 
@@ -154,16 +120,13 @@
         """CONTROL_COILS: Control the coils on the CubeSat, depending on the control mode (identical for all coils)."""
         # self._torque_drivers.apply_control(dir, ctrl)
         if self.TORQUE_DRIVERS_AVAILABLE(dir):
-<<<<<<< HEAD
             if ctrl != ctrl:
                 print(f"[WARNING] [6][ADCS] Trying to set a NaN input to {dir} coil")
                 return
-            self._device_list["TORQUE_" + dir].device.set_throttle(dir, ctrl)
+            self.DEVICE_LIST["TORQUE_" + dir].device.set_throttle(dir, ctrl)
 
     def set_fsw_state(self, state):
         self.__simulated_spacecraft.set_fsw_state(state)
-=======
-            self.DEVICE_LIST["TORQUE_" + dir].device.set_throttle(dir, ctrl)
 
     ######################## ERROR HANDLING ########################
 
@@ -174,5 +137,4 @@
         pass
 
     def reboot(self):
-        pass
->>>>>>> 592d9b6b
+        pass