--- conflicted
+++ resolved
@@ -16,60 +16,6 @@
     """CubeSat: Base class for all CubeSat implementations"""
 
     def __init__(self):
-<<<<<<< HEAD
-        # # List of successfully initialized devices
-        # self._device_list: List[Diagnostics] = []
-
-        # List of errors from most recent system diagnostic test
-        self._recent_errors: List[int] = [Diagnostics.NOERROR]
-
-        # State flags
-        self._state_flags = None
-
-        # Interfaces
-        self._uart1 = None
-        self._uart2 = None
-        self._spi = None
-        self._i2c1 = None
-        self._i2c2 = None
-
-        # Devices
-        self._imu_temp_flag = False
-        self._payload_uart = None
-        self._device_list = {
-            "SDCARD": Device(None),
-            "IMU": Device(None),
-            "RTC": Device(None),
-            "GPS": Device(None),
-            "RADIO": Device(None),
-            "FUEL_GAUGE": Device(None),
-            "BURN_WIRE": Device(None),
-            "BOARD_PWR": Device(None),
-            "RADIO_PWR": Device(None),
-            "JETSON_PWR": Device(None),
-            "XP_PWR": Device(None),
-            "XM_PWR": Device(None),
-            "YP_PWR": Device(None),
-            "YM_PWR": Device(None),
-            "ZP_PWR": Device(None),
-            "ZM_PWR": Device(None),
-            "TORQUE_XP": Device(None),
-            "TORQUE_XM": Device(None),
-            "TORQUE_YP": Device(None),
-            "TORQUE_YM": Device(None),
-            "TORQUE_ZP": Device(None),
-            "TORQUE_ZM": Device(None),
-            "LIGHT_XP": Device(None),
-            "LIGHT_XM": Device(None),
-            "LIGHT_YP": Device(None),
-            "LIGHT_YM": Device(None),
-            "LIGHT_ZM": Device(None),
-            "SUN1": Device(None),
-            "SUN2": Device(None),
-            "SUN3": Device(None),
-            "SUN4": Device(None),
-        }
-=======
         # List of successfully initialized devices
         self._device_list = OrderedDict(
             [
@@ -106,7 +52,6 @@
                 # ("LIGHT_ZP_4", Device(self.__light_sensor_boot)),
             ]
         )
->>>>>>> 9fa2c6d2
 
         # Debugging
         self._time_ref_boot = int(time.time())
@@ -276,22 +221,14 @@
         """BURN_WIRES_AVAILABLE: Returns True if the burn wires are available
         :return: bool
         """
-<<<<<<< HEAD
-        return self.__device_list["BURN_WIRES"].device is not None
-=======
         return self.key_in_device_list("BURN_WIRES") and self._device_list["BURN_WIRES"].device is not None
->>>>>>> 9fa2c6d2
 
     @property
     def SD_CARD(self):
         """SD_CARD: Returns the SD card object
         :return: object or None
         """
-<<<<<<< HEAD
-        return self.__device_list["SDCARD"].device
-=======
         return self._device_list["SDCARD"].device
->>>>>>> 9fa2c6d2
 
     @property
     def SD_CARD_AVAILABLE(self) -> bool:
