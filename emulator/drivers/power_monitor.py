--- conflicted
+++ resolved
@@ -1,19 +1,16 @@
 class PowerMonitor:
-    def __init__(self, device_name: str, simulator=None) -> None:
+    def __init__(self, device_name: str, voltage: float = 0, current: float = 0, simulator=None) -> None:
         self.__device_name = device_name
-        self.__voltage = 0
-        self.__current = 0
+        self.__voltage = voltage
+        self.__current = current
         self.__simulator = simulator
 
     def read_voltage_current(self):
-<<<<<<< HEAD
         if self.__simulator is not None:
             if self.__device_name in ["XP", "XM", "YP", "YM", "ZP"]:
                 self.__voltage, self.__current = self.__simulator.solar_power(self.__device_name)
             elif self.__device_name == "JETSON":
                 self.__voltage, self.__current = self.__simulator.jetson_power()
-        return (self.__voltage, self.__current)
-=======
         return (self.__voltage, self.__current)
 
     ######################## ERROR HANDLING ########################
@@ -23,5 +20,4 @@
         return []
 
     def deinit(self):
-        return
->>>>>>> 592d9b6b
+        return