--- conflicted
+++ resolved
@@ -1,20 +1,24 @@
-<<<<<<< HEAD
-from time import gmtime, localtime, struct_time
-=======
-from time import gmtime, monotonic, struct_time
+from time import gmtime, localtime, monotonic, struct_time
 
 from hal.drivers.errors import Errors
 from hal.drivers.failure_prob import rtc_prob
 from ulab import numpy as np
 
 _scale_ = rtc_prob.scale
->>>>>>> 592d9b6b
 
 
 class RTC:
     def __init__(self, date_input: struct_time, simulator=None) -> None:
         self.current_datetime = date_input
         self.__simulator = simulator
+
+        # faults
+        self.start_time = monotonic()
+        self._all_faults = np.array([False] * 2)
+        self._time_to_each_failure = np.random.exponential(scale=_scale_)
+
+        self.lost_power = False
+        self.battery_low = False
 
         # faults
         self.start_time = monotonic()
