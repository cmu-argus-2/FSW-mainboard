--- conflicted
+++ resolved
@@ -21,12 +21,8 @@
 
     def lux(self):
         if self.__simulator is not None:
-<<<<<<< HEAD
+            self.simulate_fault()
             return self.__simulator.sun_lux(self.__id)
-        return self.__lux
-=======
-            self.simulate_fault()
-            return self.__simulator.sun_lux()[self.__id]
         return self.__lux
 
     ######################## ERROR HANDLING ########################
@@ -65,19 +61,4 @@
         return results
 
     def deinit(self):
-        return
-
-
-class LightSensorArray:
-    def __init__(self, simulator=None) -> None:
-        self.light_sensors = {
-            "XP": LightSensor(4500, 0, simulator),
-            "XM": LightSensor(48000, 1, simulator),
-            "YP": LightSensor(85000, 2, simulator),
-            "YM": LightSensor(0, 3, simulator),
-            "ZM": LightSensor(0, 4, simulator),
-        }
-
-    def __getitem__(self, face):
-        return self.light_sensors.get(face, None)
->>>>>>> 592d9b6b
+        return