<<<<<<< HEAD
from micropython import const
from hal.cubesat import CubeSat
from hal.argus_v1 import ArgusV1
# from hal.pycubed import PyCubed

PYCUBED_V05 = const(0)
ARGUS_V1 = const(1)

# HARDWARE_VERSION = PyCubed_V05
HARDWARE_VERSION = ARGUS_V1
=======
HARDWARE_VERSION = "v05"  # TODO - date
>>>>>>> e628654f

# Enable for Middleware
DEBUG_MODE = True
EN_MIDDLEWARE = False

SATELLITE: CubeSat = None

if HARDWARE_VERSION == PYCUBED_V05:
    SATELLITE = None
elif HARDWARE_VERSION == ARGUS_V1:
    SATELLITE = ArgusV1(enable_middleware=EN_MIDDLEWARE, debug=DEBUG_MODE)
else:
    raise ValueError(f"Invalid hardware version {HARDWARE_VERSION}")<|MERGE_RESOLUTION|>--- conflicted
+++ resolved
@@ -1,4 +1,3 @@
-<<<<<<< HEAD
 from micropython import const
 from hal.cubesat import CubeSat
 from hal.argus_v1 import ArgusV1
@@ -9,9 +8,6 @@
 
 # HARDWARE_VERSION = PyCubed_V05
 HARDWARE_VERSION = ARGUS_V1
-=======
-HARDWARE_VERSION = "v05"  # TODO - date
->>>>>>> e628654f
 
 # Enable for Middleware
 DEBUG_MODE = True
