--- conflicted
+++ resolved
@@ -1,28 +1,6 @@
-<<<<<<< HEAD
 # Time distribution and handling task
 
 # from hal.pycubed import hardware
-from tasks.template_task import DebugTask
-
-
-from state_manager import state_manager as SM
-from apps.data_handler import DataHandler as DH
-
-import time
-
-
-class Task(DebugTask):
-
-    name = "TIMING"
-    ID = 0x01
-
-    async def main_task(self):
-        print(f"[{self.ID}][{self.name}] GLOBAL STATE: {SM.current_state}.")
-        print(f"[{self.ID}][{self.name}] No time distribution & handling yet.")
-=======
-# Time distribution and handling task
-
-from hal.pycubed import hardware
 from tasks.template_task import DebugTask
 
 
@@ -46,5 +24,4 @@
             # rtc.set_time_source(r)
         elif SM.current_state == "NOMINAL":
             print(f"[{self.ID}][{self.name}] GLOBAL STATE: {SM.current_state}.")
-            print(f"[{self.ID}][{self.name}] Time: {time.time()}")
->>>>>>> 747a56a0
+            print(f"[{self.ID}][{self.name}] Time: {time.time()}")