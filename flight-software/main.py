--- conflicted
+++ resolved
@@ -1,51 +1,48 @@
-import sys
-from hal.configuration import SATELLITE
-from state_manager import state_manager
-
-for path in ["/hal", "/apps"]:
-    if path not in sys.path:
-        sys.path.append(path)
-
-import gc
-
-<<<<<<< HEAD
-gc.collect()
-print(str(gc.mem_free()) + " bytes free")
-
-print("Booting ARGUS-1...")
-boot_errors = SATELLITE.boot_sequence()
-print("ARGUS-1 booted.")
-print()
-=======
-print("initializing the board...")
-from hal.pycubed import hardware
-from state_manager import state_manager
->>>>>>> 38190eaa
-
-print("Boot Errors: ", boot_errors)
-print()
-
-print("Running system diagnostics...")
-errors = SATELLITE.run_system_diagnostics()
-print("System diagnostics complete")
-print("Errors:", errors)
-print()
-
-"""
-from apps.data_handler import DataHandler as DH
-DH.delete_all_files()
-"""
-
-gc.collect()
-print(str(gc.mem_free()) + " bytes free")
-
-import comms_test.py
-
-# try:
-#     # Run forever
-#     state_manager.start("STARTUP")
-#     pass
-
-# except Exception as e:
-#     print("ERROR:", e)
-#     # TODO Log the error
+import sys
+from hal.configuration import SATELLITE
+from state_manager import state_manager
+
+for path in ["/hal", "/apps"]:
+    if path not in sys.path:
+        sys.path.append(path)
+
+import gc
+
+gc.collect()
+print(str(gc.mem_free()) + " bytes free")
+
+print("Booting ARGUS-1...")
+boot_errors = SATELLITE.boot_sequence()
+print("ARGUS-1 booted.")
+print()
+print("initializing the board...")
+from hal.pycubed import hardware
+from state_manager import state_manager
+
+print("Boot Errors: ", boot_errors)
+print()
+
+print("Running system diagnostics...")
+errors = SATELLITE.run_system_diagnostics()
+print("System diagnostics complete")
+print("Errors:", errors)
+print()
+
+"""
+from apps.data_handler import DataHandler as DH
+DH.delete_all_files()
+"""
+
+gc.collect()
+print(str(gc.mem_free()) + " bytes free")
+
+import comms_test.py
+
+# try:
+#     # Run forever
+#     state_manager.start("STARTUP")
+#     pass
+
+# except Exception as e:
+#     print("ERROR:", e)
+#     # TODO Log the error