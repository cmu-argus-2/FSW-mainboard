--- conflicted
+++ resolved
@@ -1,35 +1,27 @@
-import sys
-
-for path in ["/hal", "/apps"]:
-    if path not in sys.path:
-        sys.path.append(path)
-
-
-print("initializing the board...")
-from hal.pycubed import hardware
-from state_manager import state_manager
-
-
-"""
-from apps.data_handler import DataHandler as DH
-DH.delete_all_files()
-"""
-
-
-try:
-    # Run forever
-    # state_manager.start("STARTUP")
-    import comms_test
-    # import obdh_sd_test
-    pass
-except Exception as e:
-    print(e)
-<<<<<<< HEAD
-    # TODO Log the error
-    # Reset
-
-
-=======
-    # TODO Log the error
-
->>>>>>> e628654f
+import sys
+
+for path in ["/hal", "/apps"]:
+    if path not in sys.path:
+        sys.path.append(path)
+
+
+print("initializing the board...")
+from hal.pycubed import hardware
+from state_manager import state_manager
+
+
+"""
+from apps.data_handler import DataHandler as DH
+DH.delete_all_files()
+"""
+
+
+try:
+    # Run forever
+    # state_manager.start("STARTUP")
+    import comms_test
+    # import obdh_sd_test
+    pass
+except Exception as e:
+    print(e)
+    # TODO Log the error