--- conflicted
+++ resolved
@@ -15,11 +15,11 @@
 
 
 # Internal comms states for statechart
+# Internal comms states for statechart
 class COMMS_STATE:
     TX_HEARTBEAT = 0x01
 
     RX = 0x02
-<<<<<<< HEAD
 
     TX_ACK = 0x03
 
@@ -27,22 +27,16 @@
 
     TX_FILEPKT = 0x05
     TX_METADATA = 0x06
-=======
-
-    TX_ACK = 0x03
-
-    TX_FRAME = 0x04
->>>>>>> 91a4ee28
-
-    TX_FILEPKT  = 0x05
-    TX_METADATA = 0x06
-
-<<<<<<< HEAD
-=======
-
->>>>>>> 91a4ee28
+
+
+# Message ID database for communication protocol
 # Message ID database for communication protocol
 class MSG_ID:
+    """
+    Comms message IDs that are downlinked during the mission
+    """
+
+    # SAT heartbeat, nominally downlinked in orbit
     """
     Comms message IDs that are downlinked during the mission
     """
@@ -59,8 +53,33 @@
     SAT_ACK = 0x0F
 
     # SAT file metadata and file content messages
+    # SAT TM frames, requested by GS
+    SAT_TM_HAL = 0x02
+    SAT_TM_STORAGE = 0x03
+    SAT_TM_PAYLOAD = 0x04
+
+    # SAT ACK, in response to GS commands
+    SAT_ACK = 0x0F
+
+    # SAT file metadata and file content messages
     SAT_FILE_METADATA = 0x10
     SAT_FILE_PKT = 0x20
+
+    """
+    Comms internal state management uses ranges of GS command IDs
+    """
+
+    # GS commands SC responds to with an ACK
+    GS_CMD_ACK_L = 0x40
+    GS_CMD_ACK_H = 0x45
+
+    # GS commands SC responds to with a frame
+    GS_CMD_FRM_L = 0x46
+    GS_CMD_FRM_H = 0x49
+
+    # GS commands SC responds to with file MD or packets
+    GS_CMD_FILE_METADATA = 0x4A
+    GS_CMD_FILE_PKT = 0x4B
 
     """
     Comms internal state management uses ranges of GS command IDs
@@ -279,6 +298,7 @@
         # Generate file metadata and file array
         cls.file_get_metadata()
 
+        # TODO: Rework to use class file array
         # TODO: Rework to use class file array
         return cls.file_ID.to_bytes(1, "big") + cls.file_size.to_bytes(4, "big") + cls.file_message_count.to_bytes(2, "big")
 
