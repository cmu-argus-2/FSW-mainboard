--- conflicted
+++ resolved
@@ -26,11 +26,7 @@
 
 import gc
 
-<<<<<<< HEAD
 from apps.telemetry.constants import ADCS_IDX, CDH_IDX, EPS_IDX, GPS_IDX, STORAGE_IDX, THERMAL_IDX
-=======
-from apps.telemetry.constants import ADCS_IDX, CDH_IDX, EPS_IDX, GPS_IDX
->>>>>>> 742d2bb1
 from apps.telemetry.helpers import (
     convert_float_to_fixed_point_hp,
     pack_signed_long_int,
