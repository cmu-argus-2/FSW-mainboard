"""
This module will provide online orbit tracking/propagation capabilities based on a simple dynamics model.
It leverages orbit information, either from the GPS module or uplinked information from the groud.

"""

from apps.adcs.consts import StatusConst
from apps.adcs.frames import ecef_to_eci
from apps.telemetry.constants import GPS_IDX
from core import DataHandler as DH
from ulab import numpy as np


class OrbitPropagator:
    # Storage
    last_update_time = 0
    last_updated_state = np.zeros((6,))

    # Propagation settings
    min_timestep = 1  # seconds
    initialized = False

    # If Reboot, check log for a pre-existing GPS fix
    if DH.data_process_exists("gps"):
        pre_reboot_fix = DH.get_latest_data("gps")
        if pre_reboot_fix is not None:
            pre_reboot_time = pre_reboot_fix[GPS_IDX.TIME_GPS]
            pre_reboot_state = 1e-2 * pre_reboot_fix[GPS_IDX.GPS_ECEF_X : GPS_IDX.GPS_ECEF_VZ + 1]

            # Compute validity of GPS measurements
            if pre_reboot_state[0:3] is None or pre_reboot_state[3:6] is None:
                pass
            elif not (6.0e6 <= np.linalg.norm(pre_reboot_state[0:3]) <= 7.5e6) or not (
                3.0e3 <= np.linalg.norm(pre_reboot_state[3:6]) <= 1.0e4
            ):
                pass
            else:
                last_update_time = pre_reboot_time
                Recef2eci = ecef_to_eci(last_update_time)
                last_updated_state[0:3] = np.dot(Recef2eci, pre_reboot_state[0:3])
                last_updated_state[3:6] = np.dot(Recef2eci, pre_reboot_state[3:6])
                initialized = True

    @classmethod
    def propagate_orbit(cls, current_time: int, last_gps_time: int = None, last_gps_state: np.ndarray = None):
        if last_gps_state is not None:
            cls.last_updated_state = last_gps_state
            cls.last_update_time = last_gps_time

            if not cls.initialized:
                cls.initialized = True
        else:
            if not cls.initialized:
                return StatusConst.OPROP_INIT_FAIL, np.zeros((3,)), np.zeros((3,))

        # Propagate orbit
<<<<<<< HEAD
        position_norm = np.linalg.norm(cls.last_updated_state[0:3])
        velocity_norm = np.linalg.norm(cls.last_updated_state[3:6])

        if not (6.0e6 <= position_norm <= 7.5e6 and 3.0e3 <= velocity_norm <= 1.0e4):
            # Somehow, we have messed up so bad that our position and/or velocity vectors are garbage.
            # Reset OrbitProp and wait for a valid GPS fix
            cls.initialized = False
            return StatusConst.OPROP_INIT_FAIL, np.zeros((3,)), np.zeros((3,))
=======
        num_steps = int((cls.last_update_time - current_time) / cls.min_timestep)
        if num_steps >= 20:
            num_steps = 20
            timestep = (cls.last_update_time - current_time) / num_steps
        else:
            timestep = cls.min_timestep
>>>>>>> df276c0c

        # Calculate omega (angular velocity) vector
        omega = np.cross(cls.last_updated_state[0:3], cls.last_updated_state[3:6]) / position_norm**2

        # Calculate roation angle about omega
        theta = omega * (cls.last_update_time - current_time)

        # Rotate position about omega by angle theta
        cls.last_updated_state[0:3] = position_norm * (
            np.cos(theta) + cls.last_updated_state[3:6] * np.sin(theta) / velocity_norm
        )

        # Compute velocity using (v = omega x r)
        cls.last_updated_state[3:6] = np.cross(omega, cls.last_updated_state[0:3])

        return StatusConst.OK, cls.last_updated_state[0:3], cls.last_updated_state[3:6]

    @classmethod
    def set_last_update_time(cls, updated_time):
        """
        Update the last_update_time variable with a time reference
        """
        cls.last_update_time = updated_time

    @classmethod
    def set_last_updated_state(cls, updated_state: np.ndarray):
        """
        Update the last_updated_state variable with orbital position and velocity
        """
        cls.last_updated_state = updated_state<|MERGE_RESOLUTION|>--- conflicted
+++ resolved
@@ -54,7 +54,6 @@
                 return StatusConst.OPROP_INIT_FAIL, np.zeros((3,)), np.zeros((3,))
 
         # Propagate orbit
-<<<<<<< HEAD
         position_norm = np.linalg.norm(cls.last_updated_state[0:3])
         velocity_norm = np.linalg.norm(cls.last_updated_state[3:6])
 
@@ -63,19 +62,11 @@
             # Reset OrbitProp and wait for a valid GPS fix
             cls.initialized = False
             return StatusConst.OPROP_INIT_FAIL, np.zeros((3,)), np.zeros((3,))
-=======
-        num_steps = int((cls.last_update_time - current_time) / cls.min_timestep)
-        if num_steps >= 20:
-            num_steps = 20
-            timestep = (cls.last_update_time - current_time) / num_steps
-        else:
-            timestep = cls.min_timestep
->>>>>>> df276c0c
 
         # Calculate omega (angular velocity) vector
         omega = np.cross(cls.last_updated_state[0:3], cls.last_updated_state[3:6]) / position_norm**2
 
-        # Calculate roation angle about omega
+        # Calculate rotation angle about omega
         theta = omega * (cls.last_update_time - current_time)
 
         # Rotate position about omega by angle theta
