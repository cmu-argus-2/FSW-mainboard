"""

Attitude Determination Module for the Attitude Determination and Control Subsystem (ADCS).

This module is responsible for processing GNC sensor data to determine the satellite's attitude.

Argus possesses a 3-axis IMU (Inertial Measurement Unit) providing angular rate, acceleration, and
magnetic field data on the mainboard.

"""

import time

from apps.adcs.consts import Modes, StatusConst
from apps.adcs.igrf import igrf_eci
from apps.adcs.math import R_to_quat, quat_to_R, quaternion_multiply, skew
from apps.adcs.orbit_propagation import OrbitPropagator
from apps.adcs.sun import approx_sun_position_ECI, compute_body_sun_vector_from_lux, read_light_sensors
from apps.adcs.utils import is_valid_gps_state, is_valid_gyro_reading, is_valid_mag_reading
from apps.telemetry.constants import GPS_IDX
from core import DataHandler as DH
from hal.configuration import SATELLITE
from ulab import numpy as np

"""
    Attitude Determination Class
    Contains functions for the following:
        - Initializing the MEKF
        - Reading Sensors
        - Propagating MEKF
"""


class AttitudeDetermination:
    # Initialized Flag to retry initialization
    initialized = False

    """
        STATE DEFINITION : [position_eci (3x1), velocity_eci (3x1), attitude_body2eci (4x1), angular_rate_body (3x1),
                            gyro_bias (3x1), magnetic_field_body (3x1), sun_pos_body (3x1), sun_status (1x1)]
    """
    state = np.zeros((28,))  # TODO : only coded for non-pyramid light sensors
    position_idx = slice(0, 3)
    velocity_idx = slice(3, 6)
    attitude_idx = slice(6, 10)
    omega_idx = slice(10, 13)
    bias_idx = slice(13, 16)
    mag_field_idx = slice(16, 19)
    sun_pos_idx = slice(19, 22)
    sun_status_idx = slice(22, 23)
    sun_lux_idx = slice(23, 28)

    # Time storage
    position_update_frequency = 1  # Hz ~8km
    last_position_update_time = 0
    last_gyro_update_time = 0
    last_gyro_cov_update_time = 0

    # Sensor noise covariances (Decide if these numbers should be hardcoded here or placed in adcs/consts.py)
    gyro_white_noise_sigma = 0.01  # TODO : characetrize sensor and update
    gyro_bias_sigma = 0.01  # TODO : characetrize sensor and update
    sun_sensor_sigma = 0.01  # TODO : characetrize sensor and update
    magnetometer_sigma = 0.01  # TODO : characetrize sensor and update

    # EKF Covariances
    P = 10 * np.ones((6, 6))  # TODO : characterize process noise
    Q = np.eye(6)
    Q[0:3, 0:3] *= gyro_white_noise_sigma**2
    Q[3:6, 3:6] *= gyro_bias_sigma**2

    # ------------------------------------------------------------------------------------------------------------------------------------
    """ SENSOR READ FUNCTIONS """

    # ------------------------------------------------------------------------------------------------------------------------------------
    def read_sun_position(self) -> tuple[int, np.ndarray, np.ndarray]:
        """
        - Gets the measured sun vector from light sensor measurements
        - Accesses functions inside sun.py which in turn call HAL
        """
        light_sensor_lux_readings = read_light_sensors()
        status, sun_pos_body = compute_body_sun_vector_from_lux(light_sensor_lux_readings)

        return status, sun_pos_body, light_sensor_lux_readings

    def read_gyro(self) -> tuple[int, int, np.ndarray]:
        """
        - Reads the angular velocity from the gyro
        - NOTE : This replaces the data querying portion of the IMU task. Data logging still happens within the ADCS task
        """

        if SATELLITE.IMU_AVAILABLE:
            gyro = np.array(SATELLITE.IMU.gyro())
            query_time = int(time.time())

            # Sensor validity check
            if not is_valid_gyro_reading(gyro):
                return StatusConst.GYRO_FAIL, 0, np.zeros((3,))
<<<<<<< HEAD
=======
            elif not (0 <= np.linalg.norm(gyro) <= 1000):  # Setting a very (VERY) large upper bound
                return StatusConst.GYRO_FAIL, 0, np.zeros((3,))
>>>>>>> 31107370
            else:
                return StatusConst.OK, query_time, gyro
        else:
            return StatusConst.GYRO_FAIL, 0, np.zeros((3,))

    def read_magnetometer(self) -> tuple[int, int, np.ndarray]:
        """
        - Reads the magnetic field reading from the IMU
        - This is separate from the gyro measurement to allow gyro to be read faster than magnetometer
        """

        if SATELLITE.IMU_AVAILABLE:
            mag = np.array(SATELLITE.IMU.mag())
            query_time = int(time.time())

            # Sensor validity check
            if not is_valid_mag_reading(mag):
                return StatusConst.MAG_FAIL, 0, np.zeros((3,))
            else:
                return StatusConst.OK, query_time, mag * 1e-6

        else:
            return StatusConst.MAG_FAIL, 0, np.zeros((3,))

    def read_gps(self) -> tuple[int, int, np.ndarray, np.ndarray]:
        """
        - Get the current position from GPS
        - NOTE: Since GPS is a task, this function will read values from C&DH
        """
        if DH.data_process_exists("gps") and SATELLITE.GPS_AVAILABLE:
            # Get last GPS update time and position at that time
            gps_data = DH.get_latest_data("gps")

            if gps_data is not None:
                gps_record_time = gps_data[GPS_IDX.TIME_GPS]
                gps_pos_eci = np.array(gps_data[GPS_IDX.GPS_ECI_X : GPS_IDX.GPS_ECI_Z + 1]).reshape((3,))
                gps_vel_eci = np.array(gps_data[GPS_IDX.GPS_ECI_VX : GPS_IDX.GPS_ECI_VZ + 1]).reshape((3,))

                # Sensor validity check
<<<<<<< HEAD
                if not is_valid_gps_state(gps_pos_eci, gps_vel_eci):
=======
                if gps_pos_ecef is None or gps_vel_ecef is None or len(gps_pos_ecef) != 3 or len(gps_vel_ecef) != 3:
                    return StatusConst.GPS_FAIL, 0, np.zeros((3,)), np.zeros((3,))
                elif not (6.0e6 <= np.linalg.norm(gps_pos_ecef) <= 7.5e6) or not (0 <= np.linalg.norm(gps_vel_ecef) <= 1.0e4):
>>>>>>> 31107370
                    return StatusConst.GPS_FAIL, 0, np.zeros((3,)), np.zeros((3,))
                else:
                    return StatusConst.OK, gps_record_time, gps_pos_eci, gps_vel_eci

            else:
                return StatusConst.GPS_FAIL, 0, np.zeros((3,)), np.zeros((3,))
        else:
            return StatusConst.GPS_FAIL, 0, np.zeros((3,)), np.zeros((3,))

    # ------------------------------------------------------------------------------------------------------------------------------------
    """ MEKF INITIALIZATION """

    # ------------------------------------------------------------------------------------------------------------------------------------
    def initialize_mekf(self) -> int:
        """
        - Initializes the MEKF using TRIAD and position from GPS
        - This function is not directly written into init to allow multiple retires of initialization
        - Sets the initialized attribute of the class once done
        """
        # Get a valid GPS position
        gps_status, gps_record_time, gps_pos_eci, gps_vel_eci = self.read_gps()

        if gps_status == StatusConst.GPS_FAIL:
            return StatusConst.MEKF_INIT_FAIL, StatusConst.GPS_FAIL
        else:
            # Propagate from GPS measurement record
            current_time = int(time.time())
            gps_state_eci = np.concatenate((gps_pos_eci, gps_vel_eci))
            status, true_pos_eci, true_vel_eci = OrbitPropagator.propagate_orbit(current_time, gps_record_time, gps_state_eci)

            if status == StatusConst.OPROP_INIT_FAIL:
                return StatusConst.MEKF_INIT_FAIL, StatusConst.OPROP_INIT_FAIL

        # Get a valid sun position
        sun_status, sun_pos_body, lux_readings = self.read_sun_position()

        if (
            sun_status == StatusConst.SUN_NO_READINGS
            or sun_status == StatusConst.SUN_NOT_ENOUGH_READINGS
            or sun_status == StatusConst.SUN_ECLIPSE
        ):
            return StatusConst.MEKF_INIT_FAIL, sun_status

        # Get a valid magnetometer reading
        magnetometer_status, _, mag_field_body = self.read_magnetometer()

        if magnetometer_status == StatusConst.MAG_FAIL:
            return StatusConst.MEKF_INIT_FAIL, StatusConst.MAG_FAIL

        # Get a gyro reading (just to store in state)
        _, _, omega_body = self.read_gyro()

        # Inertial sun position
        true_sun_pos_eci = approx_sun_position_ECI(current_time)

        # Inertial magnetic field vector
        true_mag_field_eci = igrf_eci(current_time, true_pos_eci)

        # Run TRIAD
        triad_status, attitude = self.TRIAD(true_sun_pos_eci, true_mag_field_eci, sun_pos_body, mag_field_body)

        if triad_status == StatusConst.TRIAD_FAIL:  # If TRIAD fails, do not initialize
            return StatusConst.MEKF_INIT_FAIL, StatusConst.TRIAD_FAIL

        # Log variables to state
        self.state[self.position_idx] = true_pos_eci
        self.state[self.velocity_idx] = true_vel_eci
        self.state[self.attitude_idx] = attitude
        self.state[self.omega_idx] = omega_body
        self.state[self.bias_idx] = np.zeros((3,))
        self.state[self.mag_field_idx] = mag_field_body
        self.state[self.sun_pos_idx] = sun_pos_body
        self.state[self.sun_status_idx] = 1
        self.state[self.sun_lux_idx] = lux_readings

        self.initialized = True

        return StatusConst.OK, StatusConst.OK

    def TRIAD(self, n1, n2, b1, b2) -> tuple[int, np.ndarray]:
        """
        Computes the attitude of the spacecraft based on two independent vectors provided in the body and inertial frames
        """

        n1 = np.array(n1)
        n2 = np.array(n2)
        b1 = np.array(b1)
        b2 = np.array(b2)

        if np.linalg.norm(n1) == 0 or np.linalg.norm(n2) == 0 or np.linalg.norm(b1) == 0 or np.linalg.norm(b2) == 0:
            return StatusConst.TRIAD_FAIL, np.zeros((4,))

        # Normalize the input vectors
        n1 /= np.linalg.norm(n1)
        n2 /= np.linalg.norm(n2)
        b1 /= np.linalg.norm(b1)
        b2 /= np.linalg.norm(b2)

        # Inertial triad
        t1 = n1
        t2 = np.cross(n1, n2) / np.linalg.norm(np.cross(n1, n2))  # Third linearly independant vector
        t3 = np.cross(t1, t2) / np.linalg.norm(np.cross(t1, t2))
        T = np.array([t1, t2, t3]).transpose()

        # Body triad
        w1 = b1
        w2 = np.cross(b1, b2) / np.linalg.norm(np.cross(b1, b2))
        w3 = np.cross(w1, w2) / np.linalg.norm(np.cross(w1, w2))
        W = np.array([w1, w2, w3]).transpose()

        # Determine attitude
        Q = np.dot(T, W.transpose())

        return StatusConst.OK, R_to_quat(Q)

    # ------------------------------------------------------------------------------------------------------------------------------------
    """ MEKF PROPAGATION """

    # ------------------------------------------------------------------------------------------------------------------------------------
    def position_update(self, current_time: int) -> None:
        """
        - Performs a position update
        - Accesses functions from orbit_propagation.py
        - Updates the last_position_update time attribute
        - NOTE: This is not an MEKF update. We assume that the estimated position is true
        """
        gps_status, gps_record_time, gps_pos_eci, gps_vel_eci = self.read_gps()

        if gps_status == StatusConst.GPS_FAIL:
            # Update GPS based on past estimate of state
            status, self.state[self.position_idx], self.state[self.velocity_idx] = OrbitPropagator.propagate_orbit(
                current_time
            )

            if status == StatusConst.OPROP_INIT_FAIL:
                return StatusConst.POS_UPDATE_FAIL, StatusConst.OPROP_INIT_FAIL
        else:
            if abs(current_time - gps_record_time) < (1 / self.position_update_frequency):
                # Use current GPS measurement without propagation
                self.state[self.position_idx] = gps_pos_eci
                self.state[self.velocity_idx] = gps_vel_eci

            else:
                # Propagate from GPS measurement record
                gps_pos_eci = gps_pos_eci
                gps_vel_eci = gps_vel_eci
                gps_state_eci = np.concatenate((gps_pos_eci, gps_vel_eci))
                status, self.state[self.position_idx], self.state[self.velocity_idx] = OrbitPropagator.propagate_orbit(
                    current_time, gps_record_time, gps_state_eci
                )

                if status == StatusConst.OPROP_INIT_FAIL:
                    return StatusConst.POS_UPDATE_FAIL, StatusConst.OPROP_INIT_FAIL

        # Update last update time
        self.last_position_update_time = current_time
        return StatusConst.OK, StatusConst.OK

    def sun_position_update(self, current_time: int, update_covariance: bool = True) -> None:
        """
        Performs an MEKF update step for Sun position
        """

        status, sun_pos_body, lux_readings = self.read_sun_position()

        self.state[self.sun_status_idx] = status
        self.state[self.sun_pos_idx] = sun_pos_body
        self.state[self.sun_lux_idx] = lux_readings

        if (
            self.initialized
            and update_covariance
            and status
            not in [
                StatusConst.SUN_NO_READINGS,
                StatusConst.SUN_NOT_ENOUGH_READINGS,
                StatusConst.SUN_ECLIPSE,
            ]
        ):  # Only run an update if MEKF is initialized and valid readings were obtained

            # Extract true sun position based on a map
            true_sun_pos_eci = approx_sun_position_ECI(current_time)
            true_sun_pos_eci_norm = np.linalg.norm(true_sun_pos_eci)
            if true_sun_pos_eci_norm == 0:
                return StatusConst.SUN_UPDATE_FAIL, StatusConst.TRUE_SUN_MAP_FAIL  # End update if true position is absent
            else:
                true_sun_pos_eci = true_sun_pos_eci / true_sun_pos_eci_norm

            # Convert the measured position to ECI
            measured_sun_pos_eci = np.dot(quat_to_R(self.state[self.attitude_idx]), sun_pos_body)
            measured_sun_pos_eci_norm = np.linalg.norm(measured_sun_pos_eci)
            if measured_sun_pos_eci_norm == 0:
                return StatusConst.SUN_UPDATE_FAIL, StatusConst.ZERO_NORM  # End update if measured position is absent
            else:
                measured_sun_pos_eci = measured_sun_pos_eci / measured_sun_pos_eci_norm

            # EKF update
            innovation = true_sun_pos_eci - measured_sun_pos_eci
            s_cross = skew(true_sun_pos_eci)
            Cov_sunsensor = self.sun_sensor_sigma**2 * np.dot(np.dot(s_cross, np.eye(3)), s_cross.transpose())
            H = np.zeros((3, 6))
            H[0:3, 0:3] = -s_cross

            # Log status based on EKF update
            update_status = self.EKF_update(H, innovation, Cov_sunsensor)
            if update_status != StatusConst.OK:
                return StatusConst.SUN_UPDATE_FAIL, update_status
            else:
                return StatusConst.OK, StatusConst.OK
        else:
            return StatusConst.SUN_UPDATE_FAIL, status

    def gyro_update(self, current_time: int, update_covariance: bool = True) -> None:
        """
        Performs an MEKF update step for Gyro
        If update_error_covariance is False, the gyro measurements just update the attitude
        but do not reduce uncertainity in error measurements
        """
        status, _, omega_body = self.read_gyro()

        self.state[self.omega_idx] = omega_body  # save omega to state

        if status == StatusConst.OK:
            if self.initialized:  # If initialized, also update attitude via propagation
                bias = self.state[self.bias_idx]
                dt = current_time - self.last_gyro_update_time

                unbiased_omega = omega_body - bias
                rotvec = unbiased_omega * dt
                rotvec_norm = np.linalg.norm(rotvec)
                if rotvec_norm == 0:
                    delta_quat = np.array([1, 0, 0, 0])  # Unit quaternion
                else:
                    delta_quat = np.zeros((4,))
                    delta_quat[0] = np.cos(rotvec_norm / 2)
                    delta_quat[1:4] = np.sin(rotvec_norm / 2) * rotvec / rotvec_norm

                self.state[self.attitude_idx] = quaternion_multiply(self.state[self.attitude_idx], delta_quat)
                R_q_next = quat_to_R(self.state[self.attitude_idx])

                self.last_gyro_update_time = current_time

                if update_covariance:  # if update covariance, update covariance matrices
                    F = np.zeros((6, 6))
                    F[0:3, 3:6] = -R_q_next

                    G = np.zeros((6, 6))
                    G[0:3, 0:3] = -R_q_next
                    G[3:6, 3:6] = np.eye(3)

                    A = np.zeros((12, 12))
                    A[0:6, 0:6] = F
                    A[0:6, 6:12] = np.dot(np.dot(G, self.Q), G.transpose())
                    A[6:12, 6:12] = F.transpose()
                    A = A * dt

                    Aexp = np.eye(12) + A
                    Phi = Aexp[6:12, 6:12].transpose()
                    Qdk = np.dot(Phi, Aexp[0:6, 6:12])
                    Qdk = np.dot(np.dot(Phi, self.P), Phi.transpose()) + Qdk
                    self.P = np.dot(np.dot(Phi, self.P), Phi.transpose()) + Qdk

    def magnetometer_update(self, current_time=int, update_covariance: bool = True) -> None:
        """
        Performs an MEKF update step for magnetometer
        """

        status, _, mag_field_body = self.read_magnetometer()

        if status == StatusConst.OK:  # store magnetic field reading even if update fails to use for ACS
            self.state[self.mag_field_idx] = mag_field_body

        # Perform an update only if MEKF initialized and valid field reading obtained
        if self.initialized and update_covariance and status == StatusConst.OK:

            # Obtain true mag field in ECI from IGRF
            true_mag_field_eci = igrf_eci(current_time, self.state[self.position_idx] / 1000)
            true_mag_field_eci_norm = np.linalg.norm(true_mag_field_eci)
            if true_mag_field_eci_norm == 0:
                return StatusConst.MAG_UPDATE_FAIL, StatusConst.TRUE_MAG_MAP_FAIL  # End update if true mag field is zeros
            else:
                true_mag_field_eci = true_mag_field_eci / true_mag_field_eci_norm

            # Convert measured mag field into ECI
            measured_mag_field_eci = np.dot(quat_to_R(self.state[self.attitude_idx]), mag_field_body)
            measured_mag_field_eci_norm = np.linalg.norm(measured_mag_field_eci)
            if measured_mag_field_eci_norm == 0:
                return StatusConst.MAG_UPDATE_FAIL, StatusConst.ZERO_NORM  # End update if measured mag field is zeros
            else:
                measured_mag_field_eci = measured_mag_field_eci / measured_mag_field_eci_norm

            # EKF update
            innovation = true_mag_field_eci - measured_mag_field_eci
            s_cross = skew(true_mag_field_eci)
            Cov_mag_field = self.magnetometer_sigma**2 * np.dot(np.dot(s_cross, np.eye(3)), s_cross.transpose())
            H = np.zeros((3, 6))
            H[0:3, 0:3] = -s_cross

            # Update log based on EKF status
            update_status = self.EKF_update(H, innovation, Cov_mag_field)
            if update_status != StatusConst.OK:
                return StatusConst.MAG_UPDATE_FAIL, update_status
            else:
                return StatusConst.OK, StatusConst.OK

        else:
            return StatusConst.MAG_UPDATE_FAIL, status

    def EKF_update(self, H: np.ndarray, innovation: np.ndarray, R_noise: np.ndarray) -> None:
        """
        - Updates the state estimate based on available information
        """
        S = np.dot(np.dot(H, self.P), H.transpose()) + R_noise

        # ulab inv declares a matrix singular if det < 5E-2
        # S is scaled up by 1000 and then down to remove this error
        # If the singularity persists, we stop the covariance update
        try:
            S_inv = 1000 * np.linalg.inv(1000 * S)
        except ValueError:
            return StatusConst.EKF_UPDATE_FAIL
        K = np.dot(np.dot(self.P, H.transpose()), S_inv)
        dx = np.dot(K, innovation)

        dq_norm = np.linalg.norm(dx[0:3])
        if dq_norm == 0:
            attitude_correction = np.array([1, 0, 0, 0])  # Unit quaternion
        else:
            attitude_correction = np.zeros((4,))
            attitude_correction[0] = np.cos(dq_norm / 2)
            attitude_correction[1:4] = np.sin(dq_norm / 2) * dx[0:3] / dq_norm

        self.state[self.attitude_idx] = quaternion_multiply(self.state[self.attitude_idx], attitude_correction)

        gyro_bias_correction = dx[3:]
        self.state[self.bias_idx] = self.state[self.bias_idx] + gyro_bias_correction

        # Symmetric Joseph update
        Identity = np.eye(6)
        self.P = np.dot(np.dot((Identity - np.dot(K, H)), self.P), (Identity - np.dot(K, H)).transpose()) + np.dot(
            np.dot(K, R_noise), K.transpose()
        )

        return StatusConst.OK

    def current_mode(self) -> int:
        """
        - Returns the current mode of the ADCS
        """
        if np.linalg.norm(self.state[self.omega_idx]) >= Modes.STABLE_TOL:
            return Modes.TUMBLING
        else:
            if self.state[self.sun_status_idx] == StatusConst.SUN_ECLIPSE:
                return Modes.STABLE
            else:
                sun_vector_error = Modes.SUN_VECTOR_REF - self.state[self.sun_pos_idx]

                if np.linalg.norm(sun_vector_error) >= Modes.SUN_POINTED_TOL:
                    return Modes.STABLE
                else:
                    return Modes.SUN_POINTED<|MERGE_RESOLUTION|>--- conflicted
+++ resolved
@@ -95,11 +95,6 @@
             # Sensor validity check
             if not is_valid_gyro_reading(gyro):
                 return StatusConst.GYRO_FAIL, 0, np.zeros((3,))
-<<<<<<< HEAD
-=======
-            elif not (0 <= np.linalg.norm(gyro) <= 1000):  # Setting a very (VERY) large upper bound
-                return StatusConst.GYRO_FAIL, 0, np.zeros((3,))
->>>>>>> 31107370
             else:
                 return StatusConst.OK, query_time, gyro
         else:
@@ -112,14 +107,14 @@
         """
 
         if SATELLITE.IMU_AVAILABLE:
-            mag = np.array(SATELLITE.IMU.mag())
+            mag = 1e-6 * np.array(SATELLITE.IMU.mag())
             query_time = int(time.time())
 
             # Sensor validity check
             if not is_valid_mag_reading(mag):
                 return StatusConst.MAG_FAIL, 0, np.zeros((3,))
             else:
-                return StatusConst.OK, query_time, mag * 1e-6
+                return StatusConst.OK, query_time, mag
 
         else:
             return StatusConst.MAG_FAIL, 0, np.zeros((3,))
@@ -139,13 +134,7 @@
                 gps_vel_eci = np.array(gps_data[GPS_IDX.GPS_ECI_VX : GPS_IDX.GPS_ECI_VZ + 1]).reshape((3,))
 
                 # Sensor validity check
-<<<<<<< HEAD
                 if not is_valid_gps_state(gps_pos_eci, gps_vel_eci):
-=======
-                if gps_pos_ecef is None or gps_vel_ecef is None or len(gps_pos_ecef) != 3 or len(gps_vel_ecef) != 3:
-                    return StatusConst.GPS_FAIL, 0, np.zeros((3,)), np.zeros((3,))
-                elif not (6.0e6 <= np.linalg.norm(gps_pos_ecef) <= 7.5e6) or not (0 <= np.linalg.norm(gps_vel_ecef) <= 1.0e4):
->>>>>>> 31107370
                     return StatusConst.GPS_FAIL, 0, np.zeros((3,)), np.zeros((3,))
                 else:
                     return StatusConst.OK, gps_record_time, gps_pos_eci, gps_vel_eci
