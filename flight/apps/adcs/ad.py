"""

Attitude Determination Module for the Attitude Determination and Control Subsystem (ADCS).

This module is responsible for processing GNC sensor data to determine the satellite's attitude.

Argus possesses a 3-axis IMU (Inertial Measurement Unit) providing angular rate, acceleration, and
magnetic field data on the mainboard.

"""

import time

from apps.adcs.consts import Modes, StatusConst
from apps.adcs.igrf import igrf_eci
from apps.adcs.math import R_to_quat, quat_to_R, quaternion_multiply, skew
from apps.adcs.orbit_propagation import OrbitPropagator
<<<<<<< HEAD
from apps.adcs.sun import SUN_VECTOR_STATUS, approx_sun_position_ECI, compute_body_sun_vector_from_lux, read_light_sensors
from apps.adcs.utils import is_valid_gps_state, is_valid_gyro_reading, is_valid_mag_reading
=======
from apps.adcs.sun import approx_sun_position_ECI, compute_body_sun_vector_from_lux, read_light_sensors
>>>>>>> 27f8ef07
from apps.telemetry.constants import GPS_IDX
from core import DataHandler as DH
from hal.configuration import SATELLITE
from ulab import numpy as np

"""
    Attitude Determination Class
    Contains functions for the following:
        - Initializing the MEKF
        - Reading Sensors
        - Propagating MEKF
"""


class AttitudeDetermination:
    # Initialized Flag to retry initialization
    initialized = False

    """
        STATE DEFINITION : [position_eci (3x1), velocity_eci (3x1), attitude_body2eci (4x1), angular_rate_body (3x1),
                            gyro_bias (3x1), magnetic_field_body (3x1), sun_pos_body (3x1), sun_status (1x1)]
    """
    state = np.zeros((28,))  # TODO : only coded for non-pyramid light sensors
    position_idx = slice(0, 3)
    velocity_idx = slice(3, 6)
    attitude_idx = slice(6, 10)
    omega_idx = slice(10, 13)
    bias_idx = slice(13, 16)
    mag_field_idx = slice(16, 19)
    sun_pos_idx = slice(19, 22)
    sun_status_idx = slice(22, 23)
    sun_lux_idx = slice(23, 28)

    # Time storage
    position_update_frequency = 1  # Hz ~8km
    last_position_update_time = 0
    last_gyro_update_time = 0
    last_gyro_cov_update_time = 0

    # Sensor noise covariances (Decide if these numbers should be hardcoded here or placed in adcs/consts.py)
    gyro_white_noise_sigma = 0.01  # TODO : characetrize sensor and update
    gyro_bias_sigma = 0.01  # TODO : characetrize sensor and update
    sun_sensor_sigma = 0.01  # TODO : characetrize sensor and update
    magnetometer_sigma = 0.01  # TODO : characetrize sensor and update

    # EKF Covariances
    P = 10 * np.ones((6, 6))  # TODO : characterize process noise
    Q = np.eye(6)
    Q[0:3, 0:3] *= gyro_white_noise_sigma**2
    Q[3:6, 3:6] *= gyro_bias_sigma**2

    # ------------------------------------------------------------------------------------------------------------------------------------
    """ SENSOR READ FUNCTIONS """

    # ------------------------------------------------------------------------------------------------------------------------------------
    def read_sun_position(self) -> tuple[int, np.ndarray, np.ndarray]:
        """
        - Gets the measured sun vector from light sensor measurements
        - Accesses functions inside sun.py which in turn call HAL
        """
        light_sensor_lux_readings = read_light_sensors()
        status, sun_pos_body = compute_body_sun_vector_from_lux(light_sensor_lux_readings)

        return status, sun_pos_body, light_sensor_lux_readings

    def read_gyro(self) -> tuple[int, int, np.ndarray]:
        """
        - Reads the angular velocity from the gyro
        - NOTE : This replaces the data querying portion of the IMU task. Data logging still happens within the ADCS task
        """

        if SATELLITE.IMU_AVAILABLE:
            gyro = np.array(SATELLITE.IMU.gyro())
            query_time = int(time.time())

<<<<<<< HEAD
            # Sensor validity check
            if not is_valid_gyro_reading(gyro):
=======
            # Sensor validity check (check length and ensure reasding within range)
            if gyro is None or len(gyro) != 3:
>>>>>>> 27f8ef07
                return StatusConst.GYRO_FAIL, 0, np.zeros((3,))
            else:
                return StatusConst.OK, query_time, gyro
        else:
            return StatusConst.GYRO_FAIL, 0, np.zeros((3,))

    def read_magnetometer(self) -> tuple[int, int, np.ndarray]:
        """
        - Reads the magnetic field reading from the IMU
        - This is separate from the gyro measurement to allow gyro to be read faster than magnetometer
        """

        if SATELLITE.IMU_AVAILABLE:
            mag = np.array(SATELLITE.IMU.mag())
            query_time = int(time.time())

<<<<<<< HEAD
            # Sensor validity check
            if not is_valid_mag_reading(mag):
=======
            # Sensor validity check (check length and ensure reading wihtin range)
            if mag is None or len(mag) != 3:
>>>>>>> 27f8ef07
                return StatusConst.MAG_FAIL, 0, np.zeros((3,))
            else:
                return StatusConst.OK, query_time, mag * 1e-6

        else:
            return StatusConst.MAG_FAIL, 0, np.zeros((3,))

    def read_gps(self) -> tuple[int, int, np.ndarray, np.ndarray]:
        """
        - Get the current position from GPS
        - NOTE: Since GPS is a task, this function will read values from C&DH
        """
        if DH.data_process_exists("gps") and SATELLITE.GPS_AVAILABLE:
            # Get last GPS update time and position at that time
            gps_data = DH.get_latest_data("gps")

<<<<<<< HEAD
            if gps_data is not None:
                gps_record_time = [GPS_IDX.TIME_GPS]
                gps_pos_eci = np.array(DH.get_latest_data("gps")[GPS_IDX.GPS_ECI_X : GPS_IDX.GPS_ECI_Z + 1]).reshape((3,))
                gps_vel_eci = np.array(DH.get_latest_data("gps")[GPS_IDX.GPS_ECI_VX : GPS_IDX.GPS_ECI_VZ + 1]).reshape((3,))
=======
            if (
                gps_data is not None
            ):  # gps_data is None occurs when the DH process is registered but a fix has not yet been obtained
                gps_record_time = gps_data[GPS_IDX.TIME_GPS]
                gps_pos_ecef = 1e-2 * (np.array(gps_data[GPS_IDX.GPS_ECEF_X : GPS_IDX.GPS_ECEF_Z + 1]).reshape((3,)))
                gps_vel_ecef = 1e-2 * (np.array(gps_data[GPS_IDX.GPS_ECEF_VX : GPS_IDX.GPS_ECEF_VZ + 1]).reshape((3,)))
>>>>>>> 27f8ef07

                # Sensor validity check
                if not is_valid_gps_state(gps_pos_eci, gps_vel_eci):
                    return StatusConst.GPS_FAIL, 0, np.zeros((3,)), np.zeros((3,))
                else:
                    return StatusConst.OK, gps_record_time, gps_pos_eci, gps_vel_eci

            else:
                return StatusConst.GPS_FAIL, 0, np.zeros((3,)), np.zeros((3,))
        else:
            return StatusConst.GPS_FAIL, 0, np.zeros((3,)), np.zeros((3,))

    # ------------------------------------------------------------------------------------------------------------------------------------
    """ MEKF INITIALIZATION """

    # ------------------------------------------------------------------------------------------------------------------------------------
    def initialize_mekf(self) -> int:
        """
        - Initializes the MEKF using TRIAD and position from GPS
        - This function is not directly written into init to allow multiple retires of initialization
        - Sets the initialized attribute of the class once done
        """
        # Get a valid GPS position
        gps_status, gps_record_time, gps_pos_eci, gps_vel_eci = self.read_gps()

        if gps_status == StatusConst.GPS_FAIL:
            return StatusConst.MEKF_INIT_FAIL, StatusConst.GPS_FAIL
        else:
            # Propagate from GPS measurement record
            current_time = int(time.time())
            gps_state_eci = np.concatenate((gps_pos_eci, gps_vel_eci))
            status, true_pos_eci, true_vel_eci = OrbitPropagator.propagate_orbit(current_time, gps_record_time, gps_state_eci)

            if status == StatusConst.OPROP_INIT_FAIL:
                return StatusConst.MEKF_INIT_FAIL, StatusConst.OPROP_INIT_FAIL

        # Get a valid sun position
        sun_status, sun_pos_body, lux_readings = self.read_sun_position()

        if (
            sun_status == StatusConst.SUN_NO_READINGS
            or sun_status == StatusConst.SUN_NOT_ENOUGH_READINGS
            or sun_status == StatusConst.SUN_ECLIPSE
        ):
            return StatusConst.MEKF_INIT_FAIL, sun_status

        # Get a valid magnetometer reading
        magnetometer_status, _, mag_field_body = self.read_magnetometer()

        if magnetometer_status == StatusConst.MAG_FAIL:
            return StatusConst.MEKF_INIT_FAIL, StatusConst.MAG_FAIL

        # Get a gyro reading (just to store in state)
        gyro_status, _, omega_body = self.read_gyro()

        # Inertial sun position
        true_sun_pos_eci = approx_sun_position_ECI(current_time)

        # Inertial magnetic field vector
        true_mag_field_eci = igrf_eci(current_time, true_pos_eci)

        # Run TRIAD
        triad_status, attitude = self.TRIAD(true_sun_pos_eci, true_mag_field_eci, sun_pos_body, mag_field_body)

        if triad_status == StatusConst.TRIAD_FAIL:  # If TRIAD fails, do not initialize
            return StatusConst.MEKF_INIT_FAIL, StatusConst.TRIAD_FAIL

        # Log variables to state
        self.state[self.position_idx] = true_pos_eci
        self.state[self.velocity_idx] = true_vel_eci
        self.state[self.attitude_idx] = attitude
        self.state[self.omega_idx] = omega_body
        self.state[self.bias_idx] = np.zeros((3,))
        self.state[self.mag_field_idx] = mag_field_body
        self.state[self.sun_pos_idx] = sun_pos_body
        self.state[self.sun_status_idx] = 1
        self.state[self.sun_lux_idx] = lux_readings

        self.initialized = True

        return StatusConst.OK, StatusConst.OK

    def TRIAD(self, n1, n2, b1, b2) -> tuple[int, np.ndarray]:
        """
        Computes the attitude of the spacecraft based on two independent vectors provided in the body and inertial frames
        """

        n1 = np.array(n1)
        n2 = np.array(n2)
        b1 = np.array(b1)
        b2 = np.array(b2)

        if np.linalg.norm(n1) == 0 or np.linalg.norm(n2) == 0 or np.linalg.norm(b1) == 0 or np.linalg.norm(b2) == 0:
            return StatusConst.TRIAD_FAIL, np.zeros((4,))

        # Normalize the input vectors
        n1 /= np.linalg.norm(n1)
        n2 /= np.linalg.norm(n2)
        b1 /= np.linalg.norm(b1)
        b2 /= np.linalg.norm(b2)

        # Inertial triad
        t1 = n1
        t2 = np.cross(n1, n2) / np.linalg.norm(np.cross(n1, n2))  # Third linearly independant vector
        t3 = np.cross(t1, t2) / np.linalg.norm(np.cross(t1, t2))
        T = np.array([t1, t2, t3]).transpose()

        # Body triad
        w1 = b1
        w2 = np.cross(b1, b2) / np.linalg.norm(np.cross(b1, b2))
        w3 = np.cross(w1, w2) / np.linalg.norm(np.cross(w1, w2))
        W = np.array([w1, w2, w3]).transpose()

        # Determine attitude
        Q = np.dot(T, W.transpose())

        return StatusConst.OK, R_to_quat(Q)

    # ------------------------------------------------------------------------------------------------------------------------------------
    """ MEKF PROPAGATION """

    # ------------------------------------------------------------------------------------------------------------------------------------
    def position_update(self, current_time: int) -> None:
        """
        - Performs a position update
        - Accesses functions from orbit_propagation.py
        - Updates the last_position_update time attribute
        - NOTE: This is not an MEKF update. We assume that the estimated position is true
        """
        gps_status, gps_record_time, gps_pos_eci, gps_vel_eci = self.read_gps()

        if gps_status == StatusConst.GPS_FAIL:
            # Update GPS based on past estimate of state
            status, self.state[self.position_idx], self.state[self.velocity_idx] = OrbitPropagator.propagate_orbit(
                current_time
            )

            if status == StatusConst.OPROP_INIT_FAIL:
                return StatusConst.POS_UPDATE_FAIL, StatusConst.OPROP_INIT_FAIL
        else:
            if abs(current_time - gps_record_time) < (1 / self.position_update_frequency):
                # Use current GPS measurement without propagation
                self.state[self.position_idx] = gps_pos_eci
                self.state[self.velocity_idx] = gps_vel_eci

            else:
                # Propagate from GPS measurement record
                gps_pos_eci = gps_pos_eci
                gps_vel_eci = gps_vel_eci
                gps_state_eci = np.concatenate((gps_pos_eci, gps_vel_eci))
                status, self.state[self.position_idx], self.state[self.velocity_idx] = OrbitPropagator.propagate_orbit(
                    current_time, gps_record_time, gps_state_eci
                )

                if status == StatusConst.OPROP_INIT_FAIL:
                    return StatusConst.POS_UPDATE_FAIL, StatusConst.OPROP_INIT_FAIL

        # Update last update time
        self.last_position_update_time = current_time
        return StatusConst.OK, StatusConst.OK

    def sun_position_update(self, current_time: int, update_covariance: bool = True) -> None:
        """
        Performs an MEKF update step for Sun position
        """

        status, sun_pos_body, lux_readings = self.read_sun_position()

        self.state[self.sun_status_idx] = status
        self.state[self.sun_pos_idx] = sun_pos_body
        self.state[self.sun_lux_idx] = lux_readings

        if (
            self.initialized
            and update_covariance
            and status
            not in [
                StatusConst.SUN_NO_READINGS,
                StatusConst.SUN_NOT_ENOUGH_READINGS,
                StatusConst.SUN_ECLIPSE,
            ]
        ):  # Only run an update if MEKF is initialized and valid readings were obtained

            # Extract true sun position based on a map
            true_sun_pos_eci = approx_sun_position_ECI(current_time)
            true_sun_pos_eci_norm = np.linalg.norm(true_sun_pos_eci)
            if true_sun_pos_eci_norm == 0:
                return StatusConst.SUN_UPDATE_FAIL, StatusConst.TRUE_SUN_MAP_FAIL  # End update if true position is absent
            else:
                true_sun_pos_eci = true_sun_pos_eci / true_sun_pos_eci_norm

            # Convert the measured position to ECI
            measured_sun_pos_eci = np.dot(quat_to_R(self.state[self.attitude_idx]), sun_pos_body)
            measured_sun_pos_eci_norm = np.linalg.norm(measured_sun_pos_eci)
            if measured_sun_pos_eci_norm == 0:
                return StatusConst.SUN_UPDATE_FAIL, StatusConst.ZERO_NORM  # End update if measured position is absent
            else:
                measured_sun_pos_eci = measured_sun_pos_eci / measured_sun_pos_eci_norm

            # EKF update
            innovation = true_sun_pos_eci - measured_sun_pos_eci
            s_cross = skew(true_sun_pos_eci)
            Cov_sunsensor = self.sun_sensor_sigma**2 * np.dot(np.dot(s_cross, np.eye(3)), s_cross.transpose())
            H = np.zeros((3, 6))
            H[0:3, 0:3] = -s_cross

            # Log status based on EKF update
            update_status = self.EKF_update(H, innovation, Cov_sunsensor)
            if update_status != StatusConst.OK:
                return StatusConst.SUN_UPDATE_FAIL, update_status
            else:
                return StatusConst.OK, StatusConst.OK
        else:
            return StatusConst.SUN_UPDATE_FAIL, status

    def gyro_update(self, current_time: int, update_covariance: bool = True) -> None:
        """
        Performs an MEKF update step for Gyro
        If update_error_covariance is False, the gyro measurements just update the attitude
        but do not reduce uncertainity in error measurements
        """
        status, _, omega_body = self.read_gyro()

        self.state[self.omega_idx] = omega_body  # save omega to state

        if status == StatusConst.OK:
            if self.initialized:  # If initialized, also update attitude via propagation
                bias = self.state[self.bias_idx]
                dt = current_time - self.last_gyro_update_time

                unbiased_omega = omega_body - bias
                rotvec = unbiased_omega * dt
                rotvec_norm = np.linalg.norm(rotvec)
                if rotvec_norm == 0:
                    delta_quat = np.array([1, 0, 0, 0])  # Unit quaternion
                else:
                    delta_quat = np.zeros((4,))
                    delta_quat[0] = np.cos(rotvec_norm / 2)
                    delta_quat[1:4] = np.sin(rotvec_norm / 2) * rotvec / rotvec_norm

                self.state[self.attitude_idx] = quaternion_multiply(self.state[self.attitude_idx], delta_quat)
                R_q_next = quat_to_R(self.state[self.attitude_idx])

                self.last_gyro_update_time = current_time

                if update_covariance:  # if update covariance, update covariance matrices
                    F = np.zeros((6, 6))
                    F[0:3, 3:6] = -R_q_next

                    G = np.zeros((6, 6))
                    G[0:3, 0:3] = -R_q_next
                    G[3:6, 3:6] = np.eye(3)

                    A = np.zeros((12, 12))
                    A[0:6, 0:6] = F
                    A[0:6, 6:12] = np.dot(np.dot(G, self.Q), G.transpose())
                    A[6:12, 6:12] = F.transpose()
                    A = A * dt

                    Aexp = np.eye(12) + A
                    Phi = Aexp[6:12, 6:12].transpose()
                    Qdk = np.dot(Phi, Aexp[0:6, 6:12])
                    Qdk = np.dot(np.dot(Phi, self.P), Phi.transpose()) + Qdk
                    self.P = np.dot(np.dot(Phi, self.P), Phi.transpose()) + Qdk

    def magnetometer_update(self, current_time=int, update_covariance: bool = True) -> None:
        """
        Performs an MEKF update step for magnetometer
        """

        status, _, mag_field_body = self.read_magnetometer()

        if status == StatusConst.OK:  # store magnetic field reading even if update fails to use for ACS
            self.state[self.mag_field_idx] = mag_field_body

        # Perform an update only if MEKF initialized and valid field reading obtained
        if self.initialized and update_covariance and status == StatusConst.OK:

            # Obtain true mag field in ECI from IGRF
            true_mag_field_eci = igrf_eci(current_time, self.state[self.position_idx] / 1000)
            true_mag_field_eci_norm = np.linalg.norm(true_mag_field_eci)
            if true_mag_field_eci_norm == 0:
                return StatusConst.MAG_UPDATE_FAIL, StatusConst.TRUE_MAG_MAP_FAIL  # End update if true mag field is zeros
            else:
                true_mag_field_eci = true_mag_field_eci / true_mag_field_eci_norm

            # Convert measured mag field into ECI
            measured_mag_field_eci = np.dot(quat_to_R(self.state[self.attitude_idx]), mag_field_body)
            measured_mag_field_eci_norm = np.linalg.norm(measured_mag_field_eci)
            if measured_mag_field_eci_norm == 0:
                return StatusConst.MAG_UPDATE_FAIL, StatusConst.ZERO_NORM  # End update if measured mag field is zeros
            else:
                measured_mag_field_eci = measured_mag_field_eci / measured_mag_field_eci_norm

            # EKF update
            innovation = true_mag_field_eci - measured_mag_field_eci
            s_cross = skew(true_mag_field_eci)
            Cov_mag_field = self.magnetometer_sigma**2 * np.dot(np.dot(s_cross, np.eye(3)), s_cross.transpose())
            H = np.zeros((3, 6))
            H[0:3, 0:3] = -s_cross

            # Update log based on EKF status
            update_status = self.EKF_update(H, innovation, Cov_mag_field)
            if update_status != StatusConst.OK:
                return StatusConst.MAG_UPDATE_FAIL, update_status
            else:
                return StatusConst.OK, StatusConst.OK

        else:
            return StatusConst.MAG_UPDATE_FAIL, status

    def EKF_update(self, H: np.ndarray, innovation: np.ndarray, R_noise: np.ndarray) -> None:
        """
        - Updates the state estimate based on available information
        """
        S = np.dot(np.dot(H, self.P), H.transpose()) + R_noise

        # ulab inv declares a matrix singular if det < 5E-2
        # S is scaled up by 1000 and then down to remove this error
        # If the singularity persists, we stop the covariance update
        try:
            S_inv = 1000 * np.linalg.inv(1000 * S)
        except ValueError:
            return StatusConst.EKF_UPDATE_FAIL
        K = np.dot(np.dot(self.P, H.transpose()), S_inv)
        dx = np.dot(K, innovation)

        dq_norm = np.linalg.norm(dx[0:3])
        if dq_norm == 0:
            attitude_correction = np.array([1, 0, 0, 0])  # Unit quaternion
        else:
            attitude_correction = np.zeros((4,))
            attitude_correction[0] = np.cos(dq_norm / 2)
            attitude_correction[1:4] = np.sin(dq_norm / 2) * dx[0:3] / dq_norm

        self.state[self.attitude_idx] = quaternion_multiply(self.state[self.attitude_idx], attitude_correction)

        gyro_bias_correction = dx[3:]
        self.state[self.bias_idx] = self.state[self.bias_idx] + gyro_bias_correction

        # Symmetric Joseph update
        Identity = np.eye(6)
        self.P = np.dot(np.dot((Identity - np.dot(K, H)), self.P), (Identity - np.dot(K, H)).transpose()) + np.dot(
            np.dot(K, R_noise), K.transpose()
        )

        return StatusConst.OK

    def current_mode(self) -> int:
        """
        - Returns the current mode of the ADCS
        """
        if np.linalg.norm(self.state[self.omega_idx]) >= Modes.STABLE_TOL:
            return Modes.TUMBLING
        else:
            if self.state[self.sun_status_idx] == StatusConst.SUN_ECLIPSE:
                return Modes.STABLE
            else:
                sun_vector_error = Modes.SUN_VECTOR_REF - self.state[self.sun_pos_idx]

                if np.linalg.norm(sun_vector_error) >= Modes.SUN_POINTED_TOL:
                    return Modes.STABLE
                else:
                    return Modes.SUN_POINTED<|MERGE_RESOLUTION|>--- conflicted
+++ resolved
@@ -15,12 +15,8 @@
 from apps.adcs.igrf import igrf_eci
 from apps.adcs.math import R_to_quat, quat_to_R, quaternion_multiply, skew
 from apps.adcs.orbit_propagation import OrbitPropagator
-<<<<<<< HEAD
-from apps.adcs.sun import SUN_VECTOR_STATUS, approx_sun_position_ECI, compute_body_sun_vector_from_lux, read_light_sensors
+from apps.adcs.sun import approx_sun_position_ECI, compute_body_sun_vector_from_lux, read_light_sensors
 from apps.adcs.utils import is_valid_gps_state, is_valid_gyro_reading, is_valid_mag_reading
-=======
-from apps.adcs.sun import approx_sun_position_ECI, compute_body_sun_vector_from_lux, read_light_sensors
->>>>>>> 27f8ef07
 from apps.telemetry.constants import GPS_IDX
 from core import DataHandler as DH
 from hal.configuration import SATELLITE
@@ -96,13 +92,8 @@
             gyro = np.array(SATELLITE.IMU.gyro())
             query_time = int(time.time())
 
-<<<<<<< HEAD
             # Sensor validity check
             if not is_valid_gyro_reading(gyro):
-=======
-            # Sensor validity check (check length and ensure reasding within range)
-            if gyro is None or len(gyro) != 3:
->>>>>>> 27f8ef07
                 return StatusConst.GYRO_FAIL, 0, np.zeros((3,))
             else:
                 return StatusConst.OK, query_time, gyro
@@ -119,13 +110,8 @@
             mag = np.array(SATELLITE.IMU.mag())
             query_time = int(time.time())
 
-<<<<<<< HEAD
             # Sensor validity check
             if not is_valid_mag_reading(mag):
-=======
-            # Sensor validity check (check length and ensure reading wihtin range)
-            if mag is None or len(mag) != 3:
->>>>>>> 27f8ef07
                 return StatusConst.MAG_FAIL, 0, np.zeros((3,))
             else:
                 return StatusConst.OK, query_time, mag * 1e-6
@@ -142,19 +128,10 @@
             # Get last GPS update time and position at that time
             gps_data = DH.get_latest_data("gps")
 
-<<<<<<< HEAD
             if gps_data is not None:
                 gps_record_time = [GPS_IDX.TIME_GPS]
                 gps_pos_eci = np.array(DH.get_latest_data("gps")[GPS_IDX.GPS_ECI_X : GPS_IDX.GPS_ECI_Z + 1]).reshape((3,))
                 gps_vel_eci = np.array(DH.get_latest_data("gps")[GPS_IDX.GPS_ECI_VX : GPS_IDX.GPS_ECI_VZ + 1]).reshape((3,))
-=======
-            if (
-                gps_data is not None
-            ):  # gps_data is None occurs when the DH process is registered but a fix has not yet been obtained
-                gps_record_time = gps_data[GPS_IDX.TIME_GPS]
-                gps_pos_ecef = 1e-2 * (np.array(gps_data[GPS_IDX.GPS_ECEF_X : GPS_IDX.GPS_ECEF_Z + 1]).reshape((3,)))
-                gps_vel_ecef = 1e-2 * (np.array(gps_data[GPS_IDX.GPS_ECEF_VX : GPS_IDX.GPS_ECEF_VZ + 1]).reshape((3,)))
->>>>>>> 27f8ef07
 
                 # Sensor validity check
                 if not is_valid_gps_state(gps_pos_eci, gps_vel_eci):
@@ -208,7 +185,7 @@
             return StatusConst.MEKF_INIT_FAIL, StatusConst.MAG_FAIL
 
         # Get a gyro reading (just to store in state)
-        gyro_status, _, omega_body = self.read_gyro()
+        _, _, omega_body = self.read_gyro()
 
         # Inertial sun position
         true_sun_pos_eci = approx_sun_position_ECI(current_time)
