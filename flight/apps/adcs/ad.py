"""

Attitude Determination Module for the Attitude Determination and Control Subsystem (ADCS).

This module is responsible for processing GNC sensor data to determine the satellite's attitude.

Argus possesses a 3-axis IMU (Inertial Measurement Unit) providing angular rate, acceleration, and
magnetic field data on the mainboard.

"""

<<<<<<< HEAD
from apps.adcs.consts import ControllerConst, Modes, PhysicalConst, StatusConst
from apps.adcs.frames import convert_ecef_state_to_eci
=======
from apps.adcs.consts import Modes, StatusConst
>>>>>>> bb91c8ed
from apps.adcs.igrf import igrf_eci
from apps.adcs.math import R_to_quat, quat_to_R, quaternion_multiply, skew
from apps.adcs.orbit_propagation import OrbitPropagator
from apps.adcs.sun import approx_sun_position_ECI, compute_body_sun_vector_from_lux, read_light_sensors
from apps.adcs.utils import is_valid_gyro_reading, is_valid_mag_reading
from core.time_processor import TimeProcessor as TPM
from hal.configuration import SATELLITE
from ulab import numpy as np

"""
    Attitude Determination Class
    Contains functions for the following:
        - Initializing the MEKF
        - Reading Sensors
        - Propagating MEKF
"""


class AttitudeDetermination:
    # Initialized Flag to retry initialization
    initialized = False

    """
        STATE DEFINITION : [position_eci (3x1), velocity_eci (3x1), attitude_body2eci (4x1), angular_rate_body (3x1),
                            gyro_bias (3x1), magnetic_field_body (3x1), sun_pos_body (3x1), sun_status (1x1)]
    """
    state = np.zeros((32,))
    position_idx = slice(0, 3)
    velocity_idx = slice(3, 6)
    attitude_idx = slice(6, 10)
    omega_idx = slice(10, 13)
    bias_idx = slice(13, 16)
    mag_field_idx = slice(16, 19)
    sun_pos_idx = slice(19, 22)
    sun_status_idx = slice(22, 23)
    sun_lux_idx = slice(23, 32)

    # Time storage
    last_gyro_update_time = 0
    mekf_init_start_time = None
    mekf_timeout = 300  # seconds TODO: Decide a timeout and change

    # Sensor noise covariances (Decide if these numbers should be hardcoded here or placed in adcs/consts.py)
    gyro_white_noise_sigma = 1.5e-4  # TODO : characetrize sensor and update
    gyro_bias_sigma = 1.5e-4  # TODO : characetrize sensor and update
    sun_sensor_sigma = 1e-4  # TODO : characetrize sensor and update
    magnetometer_sigma = 1e-3  # TODO : characetrize sensor and update

    # EKF Covariances
    P = 10 * np.ones((6, 6))  # TODO : characterize process noise
    Q = np.eye(6)
    Q[0:3, 0:3] *= gyro_white_noise_sigma**2
    Q[3:6, 3:6] *= gyro_bias_sigma**2

    # ------------------------------------------------------------------------------------------------------------------------------------
    """ SENSOR READ FUNCTIONS """

    # ------------------------------------------------------------------------------------------------------------------------------------
    def read_sun_position(self) -> tuple[int, np.ndarray, np.ndarray]:
        """
        - Gets the measured sun vector from light sensor measurements
        - Accesses functions inside sun.py which in turn call HAL
        """
        light_sensor_lux_readings = read_light_sensors()
        status, sun_pos_body = compute_body_sun_vector_from_lux(light_sensor_lux_readings)

        return status, sun_pos_body, np.array(light_sensor_lux_readings) / PhysicalConst.LIGHT_SENSOR_LOG_FACTOR

    def read_gyro(self) -> tuple[int, int, np.ndarray]:
        """
        - Reads the angular velocity from the gyro
        - NOTE : This replaces the data querying portion of the IMU task. Data logging still happens within the ADCS task
        """

        if SATELLITE.IMU_AVAILABLE:
            gyro = np.array(SATELLITE.IMU.gyro())
            query_time = TPM.time()

            # Sensor validity check
            if not is_valid_gyro_reading(gyro):
                return StatusConst.GYRO_FAIL, 0, np.zeros((3,))
            else:
                return StatusConst.OK, query_time, gyro
        else:
            return StatusConst.GYRO_FAIL, 0, np.zeros((3,))

    def read_magnetometer(self) -> tuple[int, int, np.ndarray]:
        """
        - Reads the magnetic field reading from the IMU
        - This is separate from the gyro measurement to allow gyro to be read faster than magnetometer
        """

        if SATELLITE.IMU_AVAILABLE:
            mag = 1e-6 * np.array(SATELLITE.IMU.mag())  # Convert field from uT to T

            query_time = TPM.time()

            # Sensor validity check
            if not is_valid_mag_reading(mag):
                return StatusConst.MAG_FAIL, 0, np.zeros((3,))
            else:
                return StatusConst.OK, query_time, mag

        else:
            return StatusConst.MAG_FAIL, 0, np.zeros((3,))

    # ------------------------------------------------------------------------------------------------------------------------------------
    """ MEKF INITIALIZATION """

    # ------------------------------------------------------------------------------------------------------------------------------------
    def initialize_mekf(self) -> int:
        """
        - Initializes the MEKF using TRIAD and position from GPS
        - This function is not directly written into init to allow multiple retires of initialization
        - Sets the initialized attribute of the class once done
        """
        current_time = TPM.time()

        if self.mekf_init_start_time is None:
            self.mekf_init_start_time = current_time
        elif abs(current_time - self.mekf_init_start_time) >= self.mekf_timeout:
            # Ignore MEKF initialization
            self.state[self.attitude_idx] = np.array([1, 0, 0, 0])
            self.initialized = True
            self.last_gyro_update_time = current_time
            return StatusConst.OK, StatusConst.MEKF_INIT_FORCE

        # Get a valid position from OrbitProp
        status, true_pos_eci, true_vel_eci = OrbitPropagator.update_position(current_time)

        if status != StatusConst.OK:
            return StatusConst.MEKF_INIT_FAIL, status

        # Get a valid sun position
        sun_status, sun_pos_body, lux_readings = self.read_sun_position()

        if (
            sun_status == StatusConst.SUN_NO_READINGS
            or sun_status == StatusConst.SUN_NOT_ENOUGH_READINGS
            or sun_status == StatusConst.SUN_ECLIPSE
        ):
            return StatusConst.MEKF_INIT_FAIL, sun_status

        # Get a valid magnetometer reading
        magnetometer_status, _, mag_field_body = self.read_magnetometer()

        if magnetometer_status == StatusConst.MAG_FAIL:
            return StatusConst.MEKF_INIT_FAIL, StatusConst.MAG_FAIL

        # Get a gyro reading (just to store in state)
        _, _, omega_body = self.read_gyro()

        # Inertial sun position
        true_sun_pos_eci = approx_sun_position_ECI(current_time)

        # Inertial magnetic field vector
        true_mag_field_eci = igrf_eci(current_time, true_pos_eci)

        # Run TRIAD
        triad_status, attitude = self.TRIAD(true_sun_pos_eci, true_mag_field_eci, sun_pos_body, mag_field_body)

        if triad_status == StatusConst.TRIAD_FAIL:  # If TRIAD fails, do not initialize
            return StatusConst.MEKF_INIT_FAIL, StatusConst.TRIAD_FAIL

        # Log variables to state
        self.state[self.position_idx] = true_pos_eci
        self.state[self.velocity_idx] = true_vel_eci
        self.state[self.attitude_idx] = attitude
        self.state[self.omega_idx] = omega_body
        self.state[self.bias_idx] = np.zeros((3,))
        self.state[self.mag_field_idx] = mag_field_body
        self.state[self.sun_pos_idx] = sun_pos_body
        self.state[self.sun_status_idx] = 1
        self.state[self.sun_lux_idx] = lux_readings

        self.initialized = True
        self.last_gyro_update_time = current_time

        return StatusConst.OK, StatusConst.OK

    def TRIAD(self, n1, n2, b1, b2) -> tuple[int, np.ndarray]:
        """
        Computes the attitude of the spacecraft based on two independent vectors provided in the body and inertial frames
        """

        n1 = np.array(n1)
        n2 = np.array(n2)
        b1 = np.array(b1)
        b2 = np.array(b2)

        if np.linalg.norm(n1) == 0 or np.linalg.norm(n2) == 0 or np.linalg.norm(b1) == 0 or np.linalg.norm(b2) == 0:
            return StatusConst.TRIAD_FAIL, np.zeros((4,))

        # Normalize the input vectors
        n1 /= np.linalg.norm(n1)
        n2 /= np.linalg.norm(n2)
        b1 /= np.linalg.norm(b1)
        b2 /= np.linalg.norm(b2)

        # Inertial triad
        t1 = n1
        t2 = np.cross(n1, n2) / np.linalg.norm(np.cross(n1, n2))  # Third linearly independant vector
        t3 = np.cross(t1, t2) / np.linalg.norm(np.cross(t1, t2))
        T = np.array([t1, t2, t3]).transpose()

        # Body triad
        w1 = b1
        w2 = np.cross(b1, b2) / np.linalg.norm(np.cross(b1, b2))
        w3 = np.cross(w1, w2) / np.linalg.norm(np.cross(w1, w2))
        W = np.array([w1, w2, w3]).transpose()

        # Determine attitude
        Q = np.dot(T, W.transpose())

        return StatusConst.OK, R_to_quat(Q)

    # ------------------------------------------------------------------------------------------------------------------------------------
    """ MEKF PROPAGATION """

    # ------------------------------------------------------------------------------------------------------------------------------------
    def position_update(self, current_time: int) -> None:
        """
        - Performs a position update
        - Accesses functions from orbit_propagation.py
        - Updates the last_position_update time attribute
        - NOTE: This is not an MEKF update. We assume that the estimated position is true
        """

        # Get a valid position from OrbitProp
        status, true_pos_eci, true_vel_eci = OrbitPropagator.update_position(current_time)

        if status != StatusConst.OK:
            return StatusConst.POS_UPDATE_FAIL, status
        else:
<<<<<<< HEAD
            if abs(current_time - gps_record_time) < 1:
                # Use current GPS measurement without propagation
                self.state[self.position_idx] = gps_pos_eci
                self.state[self.velocity_idx] = gps_vel_eci

            else:
                # Propagate from GPS measurement record
                gps_pos_eci = gps_pos_eci
                gps_vel_eci = gps_vel_eci
                gps_state_eci = np.concatenate((gps_pos_eci, gps_vel_eci))
                status, self.state[self.position_idx], self.state[self.velocity_idx] = OrbitPropagator.propagate_orbit(
                    current_time, gps_record_time, gps_state_eci
                )

                if status == StatusConst.OPROP_INIT_FAIL:
                    return StatusConst.POS_UPDATE_FAIL, StatusConst.OPROP_INIT_FAIL

=======
            self.state[self.position_idx] = true_pos_eci
            self.state[self.velocity_idx] = true_vel_eci

>>>>>>> bb91c8ed
        return StatusConst.OK, StatusConst.OK

    def sun_position_update(self, current_time: int, update_covariance: bool = True) -> None:
        """
        Performs an MEKF update step for Sun position
        """

        status, sun_pos_body, lux_readings = self.read_sun_position()

        self.state[self.sun_status_idx] = status
        self.state[self.sun_pos_idx] = sun_pos_body
        self.state[self.sun_lux_idx] = lux_readings

        if (
            self.initialized
            and update_covariance
            and status
            not in [
                StatusConst.SUN_NO_READINGS,
                StatusConst.SUN_NOT_ENOUGH_READINGS,
                StatusConst.SUN_ECLIPSE,
            ]
        ):  # Only run an update if MEKF is initialized and valid readings were obtained

            # Extract true sun position based on a map
            true_sun_pos_eci = approx_sun_position_ECI(current_time)
            true_sun_pos_eci_norm = np.linalg.norm(true_sun_pos_eci)
            if true_sun_pos_eci_norm == 0:
                return StatusConst.SUN_UPDATE_FAIL, StatusConst.TRUE_SUN_MAP_FAIL  # End update if true position is absent
            else:
                true_sun_pos_eci = true_sun_pos_eci / true_sun_pos_eci_norm

            # Convert the measured position to ECI
            measured_sun_pos_eci = np.dot(quat_to_R(self.state[self.attitude_idx]), sun_pos_body)
            measured_sun_pos_eci_norm = np.linalg.norm(measured_sun_pos_eci)
            if measured_sun_pos_eci_norm == 0:
                return StatusConst.SUN_UPDATE_FAIL, StatusConst.ZERO_NORM  # End update if measured position is absent
            else:
                measured_sun_pos_eci = measured_sun_pos_eci / measured_sun_pos_eci_norm

            # EKF update
            innovation = true_sun_pos_eci - measured_sun_pos_eci
            s_cross = skew(true_sun_pos_eci)
            Cov_sunsensor = self.sun_sensor_sigma**2 * np.dot(np.dot(s_cross, np.eye(3)), s_cross.transpose())
            H = np.zeros((3, 6))
            H[0:3, 0:3] = -s_cross

            # Log status based on EKF update
            update_status = self.EKF_update(H, innovation, Cov_sunsensor)
            if update_status != StatusConst.OK:
                return StatusConst.SUN_UPDATE_FAIL, update_status
            else:
                return StatusConst.OK, StatusConst.OK
        else:
            return StatusConst.SUN_UPDATE_FAIL, status

    def magnetometer_update(self, current_time=int, update_covariance: bool = True) -> None:
        """
        Performs an MEKF update step for magnetometer
        """

        status, _, mag_field_body = self.read_magnetometer()

        if status == StatusConst.OK:  # store magnetic field reading even if update fails to use for ACS
            self.state[self.mag_field_idx] = mag_field_body

        # Perform an update only if MEKF initialized and valid field reading obtained
        if self.initialized and update_covariance and status == StatusConst.OK:

            # Obtain true mag field in ECI from IGRF
            true_mag_field_eci = igrf_eci(current_time, self.state[self.position_idx] / 1000)
            true_mag_field_eci_norm = np.linalg.norm(true_mag_field_eci)
            if true_mag_field_eci_norm == 0:
                return StatusConst.MAG_UPDATE_FAIL, StatusConst.TRUE_MAG_MAP_FAIL  # End update if true mag field is zeros
            else:
                true_mag_field_eci = true_mag_field_eci / true_mag_field_eci_norm

            # Convert measured mag field into ECI
            measured_mag_field_eci = np.dot(quat_to_R(self.state[self.attitude_idx]), mag_field_body)
            measured_mag_field_eci_norm = np.linalg.norm(measured_mag_field_eci)
            if measured_mag_field_eci_norm == 0:
                return StatusConst.MAG_UPDATE_FAIL, StatusConst.ZERO_NORM  # End update if measured mag field is zeros
            else:
                measured_mag_field_eci = measured_mag_field_eci / measured_mag_field_eci_norm

            # EKF update
            innovation = true_mag_field_eci - measured_mag_field_eci
            s_cross = skew(true_mag_field_eci)
            Cov_mag_field = self.magnetometer_sigma**2 * np.dot(np.dot(s_cross, np.eye(3)), s_cross.transpose())
            H = np.zeros((3, 6))
            H[0:3, 0:3] = -s_cross

            # Update log based on EKF status
            update_status = self.EKF_update(H, innovation, Cov_mag_field)
            if update_status != StatusConst.OK:
                return StatusConst.MAG_UPDATE_FAIL, update_status
            else:
                return StatusConst.OK, StatusConst.OK

        else:
            return StatusConst.MAG_UPDATE_FAIL, status

    def gyro_update(self, current_time: int, update_covariance: bool = True) -> None:
        """
        Performs an MEKF update step for Gyro
        If update_error_covariance is False, the gyro measurements just update the attitude
        but do not reduce uncertainity in error measurements
        """
        status, _, omega_body = self.read_gyro()

        self.state[self.omega_idx] = omega_body  # save omega to state

        if status == StatusConst.OK:
            if self.initialized:  # If initialized, also update attitude via propagation
                bias = self.state[self.bias_idx]
                dt = current_time - self.last_gyro_update_time

                unbiased_omega = omega_body - bias
                rotvec = unbiased_omega * dt
                rotvec_norm = np.linalg.norm(rotvec)
                if rotvec_norm == 0:
                    delta_quat = np.array([1, 0, 0, 0])  # Unit quaternion
                else:
                    delta_quat = np.zeros((4,))
                    delta_quat[0] = np.cos(rotvec_norm / 2)
                    delta_quat[1:4] = np.sin(rotvec_norm / 2) * rotvec / rotvec_norm

                self.state[self.attitude_idx] = quaternion_multiply(self.state[self.attitude_idx], delta_quat)
                R_q_next = quat_to_R(self.state[self.attitude_idx])

                self.last_gyro_update_time = current_time

                if update_covariance:  # if update covariance, update covariance matrices
                    F = np.zeros((6, 6))
                    F[0:3, 3:6] = -R_q_next

                    G = np.zeros((6, 6))
                    G[0:3, 0:3] = -R_q_next
                    G[3:6, 3:6] = np.eye(3)

                    A = np.zeros((12, 12))
                    A[0:6, 0:6] = -F
                    A[0:6, 6:12] = np.dot(np.dot(G, self.Q), G.transpose())
                    A[6:12, 6:12] = F.transpose()
                    A = A * dt

                    Aexp = np.eye(12) + A
                    Phi = Aexp[6:12, 6:12].transpose()
                    Qdk = np.dot(Phi, Aexp[0:6, 6:12])
                    self.P = np.dot(np.dot(Phi, self.P), Phi.transpose()) + Qdk

    def EKF_update(self, H: np.ndarray, innovation: np.ndarray, R_noise: np.ndarray) -> None:
        """
        - Updates the state estimate based on available information
        """
        S = np.dot(np.dot(H, self.P), H.transpose()) + R_noise

        # ulab inv declares a matrix singular if det < 5E-2
        # S is scaled up by 1000 and then down to remove this error
        # If the singularity persists, we stop the covariance update
        try:
            K = np.dot(np.dot(self.P, H.transpose()), 1000 * np.linalg.inv(1000 * S))
        except ValueError:
            return StatusConst.EKF_UPDATE_FAIL

        dx = np.dot(K, innovation)

        dq_norm = np.linalg.norm(dx[0:3])
        if dq_norm == 0:
            attitude_correction = np.array([1, 0, 0, 0])  # Unit quaternion
        else:
            attitude_correction = np.zeros((4,))
            attitude_correction[0] = np.cos(dq_norm / 2)
            attitude_correction[1:4] = np.sin(dq_norm / 2) * dx[0:3] / dq_norm

        # Update State
        self.state[self.attitude_idx] = quaternion_multiply(self.state[self.attitude_idx], attitude_correction)
        self.state[self.bias_idx] = self.state[self.bias_idx] + dx[3:]

        # Symmetric Joseph update
        Identity = np.eye(6)
        self.P = np.dot(np.dot((Identity - np.dot(K, H)), self.P), (Identity - np.dot(K, H)).transpose()) + np.dot(
            np.dot(K, R_noise), K.transpose()
        )

        return StatusConst.OK

    def current_mode(self, current_mode) -> int:
        """
        - Returns the current mode of the ADCS
        """
        omega = np.linalg.norm(self.state[self.omega_idx])
        if current_mode == Modes.TUMBLING:
            if omega <= Modes.TUMBLING_LO:
                return Modes.STABLE
            else:
                return Modes.TUMBLING
        elif current_mode == Modes.STABLE:
            momentum_error = np.linalg.norm(
                np.dot(PhysicalConst.INERTIA_MAT, (self.state[self.omega_idx] - self.state[self.bias_idx]))
                / ControllerConst.MOMENTUM_TARGET
                - PhysicalConst.INERTIA_MAJOR_DIR
            )

            if omega >= Modes.TUMBLING_HI:
                return Modes.TUMBLING

            elif momentum_error <= Modes.STABLE_TOL_LO:
                return Modes.SUN_POINTED

            else:
                return Modes.STABLE

        elif current_mode == Modes.SUN_POINTED:
            momentum_error = np.linalg.norm(
                np.dot(PhysicalConst.INERTIA_MAT, self.state[self.omega_idx]) / ControllerConst.MOMENTUM_TARGET
                - PhysicalConst.INERTIA_MAJOR_DIR
            )

            if self.state[self.sun_status_idx] == StatusConst.SUN_ECLIPSE or momentum_error >= Modes.STABLE_TOL_HI:
                return Modes.STABLE

            else:
                return Modes.SUN_POINTED

        else:
            raise Exception(f"Invalid Current Mode {current_mode}")<|MERGE_RESOLUTION|>--- conflicted
+++ resolved
@@ -9,12 +9,7 @@
 
 """
 
-<<<<<<< HEAD
 from apps.adcs.consts import ControllerConst, Modes, PhysicalConst, StatusConst
-from apps.adcs.frames import convert_ecef_state_to_eci
-=======
-from apps.adcs.consts import Modes, StatusConst
->>>>>>> bb91c8ed
 from apps.adcs.igrf import igrf_eci
 from apps.adcs.math import R_to_quat, quat_to_R, quaternion_multiply, skew
 from apps.adcs.orbit_propagation import OrbitPropagator
@@ -249,29 +244,9 @@
         if status != StatusConst.OK:
             return StatusConst.POS_UPDATE_FAIL, status
         else:
-<<<<<<< HEAD
-            if abs(current_time - gps_record_time) < 1:
-                # Use current GPS measurement without propagation
-                self.state[self.position_idx] = gps_pos_eci
-                self.state[self.velocity_idx] = gps_vel_eci
-
-            else:
-                # Propagate from GPS measurement record
-                gps_pos_eci = gps_pos_eci
-                gps_vel_eci = gps_vel_eci
-                gps_state_eci = np.concatenate((gps_pos_eci, gps_vel_eci))
-                status, self.state[self.position_idx], self.state[self.velocity_idx] = OrbitPropagator.propagate_orbit(
-                    current_time, gps_record_time, gps_state_eci
-                )
-
-                if status == StatusConst.OPROP_INIT_FAIL:
-                    return StatusConst.POS_UPDATE_FAIL, StatusConst.OPROP_INIT_FAIL
-
-=======
             self.state[self.position_idx] = true_pos_eci
             self.state[self.velocity_idx] = true_vel_eci
 
->>>>>>> bb91c8ed
         return StatusConst.OK, StatusConst.OK
 
     def sun_position_update(self, current_time: int, update_covariance: bool = True) -> None:
