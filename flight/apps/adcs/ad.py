--- conflicted
+++ resolved
@@ -159,10 +159,7 @@
         - This function is not directly written into init to allow multiple retires of initialization
         - Sets the initialized attribute of the class once done
         """
-<<<<<<< HEAD
-        # Get a valid position from OrbitProp
-        _, gps_record_time, gps_pos_eci, gps_vel_eci = self.read_gps()
-=======
+        
         current_time = int(time.time())
 
         if self.mekf_init_start_time is None:
@@ -174,8 +171,7 @@
             return StatusConst.OK, StatusConst.MEKF_INIT_FORCE
 
         # Get a valid GPS position
-        gps_status, gps_record_time, gps_pos_ecef, gps_vel_ecef = self.read_gps()
->>>>>>> a32937c0
+        _, gps_record_time, gps_pos_eci, gps_vel_eci = self.read_gps()
 
         current_time = int(time.time())
         gps_state_eci = np.concatenate((gps_pos_eci, gps_vel_eci))
