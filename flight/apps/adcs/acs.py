--- conflicted
+++ resolved
@@ -37,11 +37,7 @@
 
     # Do spin stabilization
     else:
-<<<<<<< HEAD
         # Compute angular momentum error
-=======
-        # Compute Angular Momentum error
->>>>>>> ab158257
         error = PhysicalConst.INERTIA_MAJOR_DIR - np.dot(PhysicalConst.INERTIA_MAT, omega) / ControllerConst.MOMENTUM_TARGET
 
         # Compute B-cross dipole moment
@@ -56,16 +52,10 @@
     if not readings_are_valid((sun_vector, omega, mag_field)):
         return np.zeros(3)
 
-<<<<<<< HEAD
     # Stop ACS if either field is invalid
     elif np.linalg.norm(mag_field) == 0 or np.linalg.norm(sun_vector) == 0:
         return np.zeros((3,))
 
-=======
-def sun_pointed_controller(sun_vector: np.ndarray, omega: np.ndarray, mag_field: np.ndarray) -> np.ndarray:
-    if np.linalg.norm(mag_field) == 0 or np.linlag.norm(sun_vector) == 0:  # Stop ACS if either field is invalid
-        u_dir = np.zeros((3,))
->>>>>>> ab158257
     else:
         # Compute pointing error
         error = sun_vector - np.dot(PhysicalConst.INERTIA_MAT, omega) / ControllerConst.MOMENTUM_TARGET
