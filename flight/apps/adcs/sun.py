"""

Sun Acquisition Module for the Attitude Determination and Control Subsystem (ADCS).

This module is responsible for acquiring and processing light sensor data to determine the
sun vector relative to the satellite's body frame. It also determines whether the satellite
is in an eclipse based on the sensor readings.

Argus posseses 5 light sensors, 1 on each of the x+, x-, y+, y-, and z- faces of the
satellite, and a pyramid of 4 light sensors angled at 45 degrees on the z+ face.

The accuracy of the computed sun vector directly affects the performance of the ADCS system,
both for the mode transitions, sun pointing controller accuracy, and attitude determination.

"""

from core import logger
from hal.configuration import SATELLITE
from micropython import const
from ulab import numpy as np

MAX_RANGE = const(117000)  # OPT4001
THRESHOLD_ILLUMINATION_LUX = const(3000)
NUM_LIGHT_SENSORS = const(9)
ERROR_LUX = const(-1)


class SUN_VECTOR_STATUS:
    UNIQUE_DETERMINATION = 0x0  # Successful computation with at least 3 lux readings
    UNDETERMINED_VECTOR = 0x1  # Vector computed with less than 3 lux readings
    NOT_ENOUGH_READINGS = 0x2  # Computation failed due to lack of readings (less than 3 valid readings)
    NO_READINGS = 0x3
    MISSING_XP_READING = 0x4
    MISSING_XM_READING = 0x5
    MISSING_YP_READING = 0x6
    MISSING_YM_READING = 0x7
    MISSING_ZM_READING = 0x8
    MISSING_FULL_X_AXIS_READING = 0x9
    MISSING_FULL_Y_AXIS_READING = 0xA
    MISSING_FULL_Z_AXIS_READING = 0xB
    ECLIPSE = 0xC


def _read_light_sensor(face):
    if SATELLITE.LIGHT_SENSORS[face] is not None:
        return SATELLITE.LIGHT_SENSORS[face].lux()
    else:
        return ERROR_LUX


def read_light_sensors():
    """
    Read the light sensors on the x+,x-,y+,y-, and z- faces of the satellite.

    Returns:
        lux_readings: list of lux readings on each face. A "ERROR_LUX" reading comes from a dysfunctional sensor.
    """

    faces = ["XP", "XM", "YP", "YM", "ZM", "ZP1", "ZP2", "ZP3", "ZP4"]
    lux_readings = []

    for face in faces:
        try:
            lux_readings.append(_read_light_sensor(face))
        except Exception as e:
            logger.warning(f"Error reading {face}: {e}")
            lux_readings.append(ERROR_LUX)

    # Placeholder for the z+ face pyramid reading
    # lux_readings.append(ERROR_LUX)

    return lux_readings


def compute_body_sun_vector_from_lux(I_vec):
    """
    Get unit sun vector expressed in the body frame from solar flux values.

    Args:
        I_vec: flux values on each face in the following order
        - X+ face, X- face, Y+ face, Y- face, Z- face, ZP1 face, ZP2 face, ZP3 face, ZP4 face

    Returns:
        sun_body: unit vector from spacecraft to sun expressed in body frame
    """

    status = None
    sun_body = np.zeros(3)

    N = np.array(
        [
            [1, 0, 0],
            [-1, 0, 0],
            [0, 1, 0],
            [0, -1, 0],
            [0, 0, -1],
            [0.7071, 0, 0.7071],
            [0, 0.7071, 0.7071],
            [-0.7071, 0, 0.7071],
            [0, -0.7071, 0.7071],
        ]
    )  # map from light sensors to body vector

    num_valid_readings = NUM_LIGHT_SENSORS - I_vec.count(ERROR_LUX)

    if num_valid_readings == 0:
        status = SUN_VECTOR_STATUS.NO_READINGS
        return status, sun_body
    elif num_valid_readings < 3:
        status = SUN_VECTOR_STATUS.NOT_ENOUGH_READINGS
    elif num_valid_readings >= 3:  # All readings are valid and unique determination is possible
        status = SUN_VECTOR_STATUS.UNIQUE_DETERMINATION

<<<<<<< HEAD
    valid_sensor_idxs = [idx for idx in range(len(I_vec)) if I_vec[idx] != ERROR_LUX]
=======
    if in_eclipse(I_vec, THRESHOLD_ILLUMINATION_LUX):
        status = SUN_VECTOR_STATUS.ECLIPSE
        return status, sun_body

    i_vec = I_vec.copy()

    for i in range(len(I_vec)):  # if ERROR_LUX replace with 0 to cancel
        if i_vec[i] is ERROR_LUX:
            i_vec[i] = 0
>>>>>>> 7fd2da86

    # Extract body vectors and lux readings where the sensor readings are valid
    N_valid = N[valid_sensor_idxs, :]
    I_valid = [I_vec[idx] for idx in valid_sensor_idxs]
    
    # twice faster than linalg inv
    oprod_sun_inv = invert_3x3_psd(N_valid.transpose() @ N_valid)
    # Confirm unique determination. If not invertible, not unique
    if oprod_sun_inv is None:
        status = SUN_VECTOR_STATUS.NOT_ENOUGH_READINGS
        return status, sun_body

    # Extract the sun body vector
    # NOTE : ulab does not have a pinv operation
    # Using the Moore-Penrose psuedo-inverse
    sun_body = oprod_sun_inv @ N_valid.transpose() @ I_valid
    """
    sun_body = np.linalg.inv(N_valid.transpose() @ N_valid) @ N_valid.transpose() @ I_valid
    """
    norm = (sun_body[0] ** 2 + sun_body[1] ** 2 + sun_body[2] ** 2) ** 0.5

    if norm == 0:  # Avoid division by zero - not perfect
        status = SUN_VECTOR_STATUS.UNDETERMINED_VECTOR
        return status, sun_body

    sun_body = sun_body / norm

    return status, sun_body


def in_eclipse(raw_readings, threshold_lux_illumination=THRESHOLD_ILLUMINATION_LUX):
    """
    Check the eclipse conditions based on the lux readings

    Parameters:
        raw_readings (list): list of lux readings on each face (X+ face, X- face, Y+ face, Y- face, Z- face)

    Returns:
        eclipse (bool): True if the satellite is in eclipse, False if no eclipse or no correct readings.

    """
    eclipse = False

    if raw_readings.count(ERROR_LUX) == NUM_LIGHT_SENSORS:
        return eclipse

    # Check if all readings are below the threshold
    for reading in raw_readings:
        if reading != ERROR_LUX and reading >= threshold_lux_illumination:
            return eclipse

    eclipse = True

    return eclipse


def read_pyramid_sun_sensor_zm():
    # TODO
    pass


def unix_time_to_julian_day(unix_time):
    """Takes in a unix timestamp and returns the julian day"""
    return unix_time / 86400 + 2440587.5


def approx_sun_position_ECI(utime):
    """
    Formula taken from "Satellite Orbits: Models, Methods and Applications", Section 3.3.2, page 70, by Motenbruck and Gill

    Args:
        - utime: Unix timestamp

    Returns:
        - Sun pointing in Earth Centered Intertial (ECI) frame (km)
    """
    JD = unix_time_to_julian_day(utime)
    OplusW = 282.94  # Ω + ω
    T = (JD - 2451545.0) / 36525

    M = np.radians(357.5256 + 35999.049 * T)

    long = np.radians(OplusW + np.degrees(M) + (6892 / 3600) * np.sin(M) + (72 / 3600) * np.sin(2 * M))
    r_mag = (149.619 - 2.499 * np.cos(M) - 0.021 * np.cos(2 * M)) * 10**6

    epsilon = np.radians(23.43929111)
    r_vec = np.array([r_mag * np.cos(long), r_mag * np.sin(long) * np.cos(epsilon), r_mag * np.sin(long) * np.sin(epsilon)])

    return r_vec

def invert_3x3_psd(matrix):
    """
    Inverts a 3x3 symmetric matrix using the classical adjoint (cofactor) method.
    Returns a new 3x3 matrix that is the inverse of 'matrix' or none if it is not invertible.
    About twice faster than np.linalg.inv
    """
    if matrix.shape != (3, 3):
        raise ValueError("Matrix must be 3x3.")

    # Helper aliases for clarity
    a, b, c = matrix[0]
    _, e, f = matrix[1]
    _, _, i = matrix[2]

    # Calculate the determinant
    det = (a * (e*i - f*f)
           - b * (b*i - 2*f*c)
           - e*c*c)

    if abs(det) < 1e-12:  # If determinant is (near) zero, it's not invertible
        return None

    # Calculate cofactors (matrix of minors with alternating signs)
    # Cofactor matrix (not yet transposed):
    adjugate = np.array([
        [(e*i - f*f),        -(b*i - f*c),        (b*f - e*c)],
        [-(b*i - c*f),       (a*i - c*c),         -(a*f - b*c)],
        [(b*f - c*e),        -(a*f - c*b),        (a*e - b*b)]
    ])

    # Multiply adjugate by 1/det to get the inverse
    inv = adjugate / det
    return inv<|MERGE_RESOLUTION|>--- conflicted
+++ resolved
@@ -111,19 +111,7 @@
     elif num_valid_readings >= 3:  # All readings are valid and unique determination is possible
         status = SUN_VECTOR_STATUS.UNIQUE_DETERMINATION
 
-<<<<<<< HEAD
     valid_sensor_idxs = [idx for idx in range(len(I_vec)) if I_vec[idx] != ERROR_LUX]
-=======
-    if in_eclipse(I_vec, THRESHOLD_ILLUMINATION_LUX):
-        status = SUN_VECTOR_STATUS.ECLIPSE
-        return status, sun_body
-
-    i_vec = I_vec.copy()
-
-    for i in range(len(I_vec)):  # if ERROR_LUX replace with 0 to cancel
-        if i_vec[i] is ERROR_LUX:
-            i_vec[i] = 0
->>>>>>> 7fd2da86
 
     # Extract body vectors and lux readings where the sensor readings are valid
     N_valid = N[valid_sensor_idxs, :]
