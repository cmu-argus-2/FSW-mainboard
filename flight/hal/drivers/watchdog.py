--- conflicted
+++ resolved
@@ -32,8 +32,11 @@
 
     def input_low(self):
         self.__input.value = False
-<<<<<<< HEAD
         self.__input_val = False
+
+    @property
+    def input(self):
+        return self.__input.value
 
     ######################## ERROR HANDLING ########################
 
@@ -51,10 +54,4 @@
         self.__enable = None
         self.__input.deinit()
         self.__input = None
-        return
-=======
-
-    @property
-    def input(self):
-        return self.__input.value
->>>>>>> fab5dd44
+        return