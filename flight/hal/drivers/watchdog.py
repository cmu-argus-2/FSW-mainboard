--- conflicted
+++ resolved
@@ -11,12 +11,8 @@
 
         self.__input = digitalio.DigitalInOut(input)
         self.__input.direction = digitalio.Direction.OUTPUT
-<<<<<<< HEAD
-        self.__input.value = False
-        self.__input_val = False  # Error handling
-=======
         self.__input.value = True
->>>>>>> edeea3d5
+        self.__input_val = True  # Error handling
 
     def enable(self):
         self.__enable.value = True
