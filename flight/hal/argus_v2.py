"""
Author: Harry, Thomas, Ibrahima, Perrin
Description: This file contains the definition of the ArgusV2 class and its associated interfaces and components.
"""

from sys import path

import board
import digitalio
from busio import I2C, SPI, UART
from hal.cubesat import CubeSat
from hal.drivers.middleware.errors import Errors
from micropython import const
from sdcardio import SDCard
from storage import VfsFat, mount


class ArgusV2Interfaces:
    """
    This class represents the interfaces used in the ArgusV2 module.
    """

    I2C0_SDA = board.SDA0  # GPIO0
    I2C0_SCL = board.SCL0  # GPIO1

    # Line may not be connected, try except sequence
    try:
        I2C0 = I2C(I2C0_SCL, I2C0_SDA)
    except Exception:
        I2C0 = None

    I2C1_SDA = board.SDA1  # GPIO2
    I2C1_SCL = board.SCL1  # GPIO3

    # Line may not be connected, try except sequence
    try:
        I2C1 = I2C(I2C1_SCL, I2C1_SDA)
    except Exception:
        I2C1 = None

    JET_SPI_SCK = board.CLK1  # GPIO10
    JET_SPI_MOSI = board.MOSI1  # GPIO11
    JET_SPI_MISO = board.MISO1  # GPIO08
    JET_SPI = SPI(JET_SPI_SCK, MOSI=JET_SPI_MOSI, MISO=JET_SPI_MISO)

    SPI_SCK = board.CLK0  # GPIO18
    SPI_MOSI = board.MOSI0  # GPIO19
    SPI_MISO = board.MISO0  # GPIO16
    SPI = SPI(SPI_SCK, MOSI=SPI_MOSI, MISO=SPI_MISO)

    UART0_BAUD = const(115200)
    UART0_TX = board.TX0  # GPIO12
    UART0_RX = board.RX0  # GPIO13
    UART0 = UART(UART0_TX, UART0_RX, baudrate=UART0_BAUD)

    UART1_BAUD = const(115200)
    UART1_TX = board.TX1  # GPIO4
    UART1_RX = board.RX1  # GPIO5
    UART1 = UART(UART1_TX, UART1_RX, baudrate=UART1_BAUD)


class ArgusV2Components:
    """
    Represents the components used in the Argus V1 system.

    This class defines constants for various components such as GPS, battery,
    power monitor, Jetson power monitor, IMU, charger, torque coils,
    light sensors, radio, and SD card.
    """

    ########
    # I2C0 #
    ########

    # RTC
    RTC_I2C = ArgusV2Interfaces.I2C0
    RTC_I2C_ADDRESS = const(0x68)

    # IMU
    IMU_I2C = ArgusV2Interfaces.I2C0
    IMU_I2C_ADDRESS = const(0x4A)

    # BATTERY BOARD FUEL GAUGE
    FUEL_GAUGE_I2C = ArgusV2Interfaces.I2C0
    FUEL_GAUGE_I2C_ADDRESS = const(0x36)

    # JETSON POWER MONITOR
    JETSON_POWER_MONITOR_I2C = ArgusV2Interfaces.I2C0
    JETSON_POWER_MONITOR_I2C_ADDRESS = const(0x45)  # 8A

    # XM TORQUE COILS
    TORQUE_COILS_XM_I2C = ArgusV2Interfaces.I2C0
    TORQUE_XM_I2C_ADDRESS = const(0x64)

    # XM COIL DRIVER POWER MONITOR
    TORQUE_XM_POWER_MONITOR_I2C = ArgusV2Interfaces.I2C0
    TORQUE_XM_POWER_MONITOR_I2C_ADDRESS = const(0x40)  # 80

    # XM SOLAR CHARGING POWER MONITOR
    SOLAR_CHARGING_XM_POWER_MONITOR_I2C = ArgusV2Interfaces.I2C0
    SOLAR_CHARGING_XM_POWER_MONITOR_I2C_ADDRESS = const(0x48)  # 90

    # XM LIGHT SENSOR
    LIGHT_SENSOR_XM_I2C = ArgusV2Interfaces.I2C0
    LIGHT_SENSOR_XM_I2C_ADDRESS = const(0x45)

    # YM TORQUE COILS
    TORQUE_COILS_YM_I2C = ArgusV2Interfaces.I2C0
    TORQUE_YM_I2C_ADDRESS = const(0x63)

    # Y COIL DRIVER POWER MONITOR
    TORQUE_YM_POWER_MONITOR_I2C = ArgusV2Interfaces.I2C0
    TORQUE_YM_POWER_MONITOR_I2C_ADDRESS = const(0x42)  # 80

    # Y SOLAR CHARGING POWER MONITOR
    SOLAR_CHARGING_YM_POWER_MONITOR_I2C = ArgusV2Interfaces.I2C0
    SOLAR_CHARGING_YM_POWER_MONITOR_I2C_ADDRESS = const(0x49)  # 90

    # Y LIGHT SENSOR
    LIGHT_SENSOR_YM_I2C = ArgusV2Interfaces.I2C0
    LIGHT_SENSOR_YM_I2C_ADDRESS = const(0x44)

    # Z TORQUE COILS
    TORQUE_COILS_ZP_I2C = ArgusV2Interfaces.I2C0
    TORQUE_ZP_I2C_ADDRESS = const(0x64)

    # Z COIL DRIVER POWER MONITOR
    TORQUE_ZP_POWER_MONITOR_I2C = ArgusV2Interfaces.I2C0
    TORQUE_ZP_POWER_MONITOR_I2C_ADDRESS = const(0x42)  # 84

    # ZP SOLAR CHARGING POWER MONITOR
    SOLAR_CHARGING_ZP_POWER_MONITOR_I2C = ArgusV2Interfaces.I2C0
    SOLAR_CHARGING_ZP_POWER_MONITOR_I2C_ADDRESS = const(0x4A)  # 94

    # ZP SUN SENSOR
    SUN_SENSOR_ZP_I2C = ArgusV2Interfaces.I2C0
    SUN_SENSOR_ZP1_I2C_ADDRESS = const(0x44)  # Conflict with ZM
    SUN_SENSOR_ZP2_I2C_ADDRESS = const(0x45)
    SUN_SENSOR_ZP3_I2C_ADDRESS = const(0x46)
    SUN_SENSOR_ZP4_I2C_ADDRESS = const(0x47)

    ########
    # I2C1 #
    ########

    # LORA POWER MONITOR
    RADIO_POWER_MONITOR_I2C = ArgusV2Interfaces.I2C1
    RADIO_POWER_MONITOR_I2C_ADDRESS = const(0x41)

    # USB CHARGER
    CHARGER_I2C = ArgusV2Interfaces.I2C1
    CHARGER_I2C_ADDRESS = const(0x6B)

    # GPS POWER MONITOR
    GPS_POWER_MONITOR_I2C = ArgusV2Interfaces.I2C1
    GPS_POWER_MONITOR_I2C_ADDRESS = const(0x42)

    # BOARD POWER MONITOR
    BOARD_POWER_MONITOR_I2C = ArgusV2Interfaces.I2C1
    BOARD_POWER_MONITOR_I2C_ADDRESS = const(0x40)

    # CAMERA

    # X TORQUE COILS
    TORQUE_COILS_XP_I2C = ArgusV2Interfaces.I2C1
    TORQUE_XP_I2C_ADDRESS = const(0x64)

    # X COIL DRIVER POWER MONITOR
    TORQUE_XP_POWER_MONITOR_I2C = ArgusV2Interfaces.I2C1
    TORQUE_XP_POWER_MONITOR_I2C_ADDRESS = const(0x42)  # 84

    # X SOLAR CHARGING POWER MONITOR
    SOLAR_CHARGING_XP_POWER_MONITOR_I2C = ArgusV2Interfaces.I2C1
    SOLAR_CHARGING_XP_POWER_MONITOR_I2C_ADDRESS = const(0x49)  # 92

    # X LIGHT SENSOR
    LIGHT_SENSOR_XP_I2C = ArgusV2Interfaces.I2C1
    LIGHT_SENSOR_XP_I2C_ADDRESS = const(0x45)

    # Y TORQUE COILS
    TORQUE_COILS_YP_I2C = ArgusV2Interfaces.I2C1
    TORQUE_YP_I2C_ADDRESS = const(0x64)

    # Y COIL DRIVER POWER MONITOR
    TORQUE_YP_POWER_MONITOR_I2C = ArgusV2Interfaces.I2C1
    TORQUE_YP_POWER_MONITOR_I2C_ADDRESS = const(0x42)  # 84

    # Y SOLAR CHARGING POWER MONITOR
    SOLAR_CHARGING_YP_POWER_MONITOR_I2C = ArgusV2Interfaces.I2C1
    SOLAR_CHARGING_YP_POWER_MONITOR_I2C_ADDRESS = const(0x49)  # 92

    # Y LIGHT SENSOR
    LIGHT_SENSOR_YP_I2C = ArgusV2Interfaces.I2C1
    LIGHT_SENSOR_YP_I2C_ADDRESS = const(0x45)

    # Z TORQUE COILS
    TORQUE_COILS_ZM_I2C = ArgusV2Interfaces.I2C1
    TORQUE_ZM_I2C_ADDRESS = const(0x63)

    # Z COIL DRIVER POWER MONITOR
    TORQUE_ZM_POWER_MONITOR_I2C = ArgusV2Interfaces.I2C1
    TORQUE_ZM_POWER_MONITOR_I2C_ADDRESS = const(0x40)  # 80

    # ZM LIGHT SENSOR
    LIGHT_SENSOR_ZM_I2C = ArgusV2Interfaces.I2C1
    LIGHT_SENSOR_ZM_I2C_ADDRESS = const(0x44)  # Conflict with ZP

    ########
    # SPI0 #
    ########

    # SD CARD
    SD_CARD_SPI = ArgusV2Interfaces.SPI
    SD_CARD_CS = board.SD_CS  # GPIO26_ADC0
    SD_BAUD = const(4000000)  # 4 MHz

    # RADIO
    RADIO_SPI = ArgusV2Interfaces.SPI
    RADIO_CS = board.LORA_CS  # GPIO17
    RADIO_RESET = board.LORA_nRST  # GPIO21
    RADIO_ENABLE = board.LORA_EN  # GPIO28_ADC2
    RADIO_TX_EN = board.LORA_TX_EN  # GPIO22
    RADIO_RX_EN = board.LORA_RX_EN  # GPIO20
    RADIO_BUSY = board.LORA_BUSY  # GPIO23
    RADIO_IRQ = board.GPS_EN  # GPIO27_ADC1
    # RADIO_FREQ = 915.6

    ########
    # SPI1 #
    ########

    # PAYLOAD(JETSON)
    PAYLOAD_SPI = ArgusV2Interfaces.JET_SPI
    PAYLOAD_CS = board.JETSON_CS  # GPIO9
    PAYLOAD_ENABLE = board.JETSON_EN  # GPIO24

    #########
    # UART0 #
    #########

    # GPS
    GPS_UART = ArgusV2Interfaces.UART0
    # GPS_ENABLE = board.GPS_EN  # GPIO27_ADC1

    #########
    # UART1 #
    #########

    # RS485

    ########
    # OLD #
    ########

    # BURN WIRES
    # BURN_WIRE_ENABLE = board.RELAY_A
    # BURN_WIRE_XP = board.BURN1
    # BURN_WIRE_XM = board.BURN2
    # BURN_WIRE_YP = board.BURN3
    # BURN_WIRE_YM = board.BURN4

    # VFS
    VFS_MOUNT_POINT = "/sd"

    LIGHT_SENSOR_CONVERSION_TIME = 0b0000


class ArgusV2(CubeSat):
    """ArgusV2: Represents the Argus V2 CubeSat."""

    def __init__(self, debug: bool = False):
        """__init__: Initializes the Argus V2 CubeSat."""
        self.__debug = debug

        super().__init__()

    ######################## BOOT SEQUENCE ########################

    def boot_sequence(self):
        """boot_sequence: Boot sequence for the CubeSat."""
<<<<<<< HEAD

        for name, device in self.__device_list.items():
            func = device.boot_fn
            device.device, device.error = func(name)

        # self.__recent_errors = error_list

        # return error_list
=======
        error_list: list[int] = []

        # Create individual torque coil driver instances
        self.__torque_xp_driver = None
        self.__torque_xm_driver = None
        self.__torque_yp_driver = None
        self.__torque_ym_driver = None
        self.__torque_z_driver = None

        self.__state_flags_boot()  # Does not require error checking

        error_list.append(self.__sd_card_boot())
        error_list.append(self.__vfs_boot())
        error_list.append(self.__imu_boot())
        error_list.append(self.__rtc_boot())
        error_list.append(self.__gps_boot())
        error_list.append(self.__radio_boot())
        error_list.append(self.__power_monitor_boot())
        error_list.append(self.__fuel_gauge_boot())
        # error_list.append(self.__charger_boot())  # DO NOT boot this device, not used
        # error_list.append(self.__torque_drivers_boot())
        # error_list.append(self.__light_sensors_boot())  # light + sun sensors
        # error_list.append(self.__burn_wire_boot())

        error_list = [error for error in error_list if error != Errors.NOERROR]

        if self.__debug:
            print("Boot Errors:")
            print()
            for error in error_list:
                print(f"{Errors.diagnostic_to_string(error)}")
            print()

        self.__recent_errors = error_list

        return error_list
>>>>>>> 742d2bb1

    def __state_flags_boot(self) -> None:
        """state_flags_boot: Boot sequence for the state flags"""
        from hal.drivers.stateflags import StateFlags

        self.__state_flags = StateFlags()

    def __gps_boot(self, _) -> list[object, int]:
        """GPS_boot: Boot sequence for the GPS

        :return: Error code if the GPS failed to initialize
        """

<<<<<<< HEAD
            gps = GPS(ArgusV2Components.GPS_UART, ArgusV2Components.GPS_ENABLE)
=======
        from hal.drivers.gps import GPS

        try:
            # For v2 mainboards, GPS_EN is used for RADIO_IRQ
            # Boards should be modified to have GPS always on
            # GPS enabled with UART obj, EN, flags for debug and mock outputs
            gps1 = GPS(ArgusV2Components.GPS_UART, None, False, False)
>>>>>>> 742d2bb1

            return [gps, Errors.NOERROR]
        except Exception as e:
            if self.__debug:
                raise e

            return [None, Errors.GPS_NOT_INITIALIZED]

    def __power_monitor_boot(self, location) -> list[object, int]:
        """power_monitor_boot: Boot sequence for the power monitor

        :return: Error code if the power monitor failed to initialize
        """

        from hal.drivers.adm1176 import ADM1176

<<<<<<< HEAD
        locations = {
            "BOARD_PWR": [ArgusV2Components.BOARD_POWER_MONITOR_I2C_ADDRESS, ArgusV2Components.BOARD_POWER_MONITOR_I2C],
            "RADIO_PWR": [ArgusV2Components.RADIO_POWER_MONITOR_I2C_ADDRESS, ArgusV2Components.RADIO_POWER_MONITOR_I2C],
            "GPS_PWR": [ArgusV2Components.GPS_POWER_MONITOR_I2C_ADDRESS, ArgusV2Components.GPS_POWER_MONITOR_I2C],
            "JETSON_PWR": [ArgusV2Components.JETSON_POWER_MONITOR_I2C_ADDRESS, ArgusV2Components.JETSON_POWER_MONITOR_I2C],
            "TORQUE_XP_PWR": [
                ArgusV2Components.TORQUE_XP_POWER_MONITOR_I2C_ADDRESS,
                ArgusV2Components.TORQUE_XP_POWER_MONITOR_I2C,
            ],
            "TORQUE_XM_PWR": [
                ArgusV2Components.TORQUE_XM_POWER_MONITOR_I2C_ADDRESS,
                ArgusV2Components.TORQUE_XM_POWER_MONITOR_I2C,
            ],
            "TORQUE_YP_PWR": [
                ArgusV2Components.TORQUE_YP_POWER_MONITOR_I2C_ADDRESS,
                ArgusV2Components.TORQUE_YP_POWER_MONITOR_I2C,
            ],
            "TORQUE_YM_PWR": [
                ArgusV2Components.TORQUE_YM_POWER_MONITOR_I2C_ADDRESS,
                ArgusV2Components.TORQUE_YM_POWER_MONITOR_I2C,
            ],
            "TORQUE_ZP_PWR": [
                ArgusV2Components.TORQUE_ZP_POWER_MONITOR_I2C_ADDRESS,
                ArgusV2Components.TORQUE_ZP_POWER_MONITOR_I2C,
            ],
            "TORQUE_ZM_PWR": [
                ArgusV2Components.TORQUE_ZM_POWER_MONITOR_I2C_ADDRESS,
                ArgusV2Components.TORQUE_ZM_POWER_MONITOR_I2C,
            ],
            "SOLAR_XP_PWR": [
                ArgusV2Components.SOLAR_CHARGING_XP_POWER_MONITOR_I2C_ADDRESS,
                ArgusV2Components.SOLAR_CHARGING_XP_POWER_MONITOR_I2C,
            ],
            "SOLAR_XM_PWR": [
                ArgusV2Components.SOLAR_CHARGING_XM_POWER_MONITOR_I2C_ADDRESS,
                ArgusV2Components.SOLAR_CHARGING_XM_POWER_MONITOR_I2C,
            ],
            "SOLAR_YP_PWR": [
                ArgusV2Components.SOLAR_CHARGING_YP_POWER_MONITOR_I2C_ADDRESS,
                ArgusV2Components.SOLAR_CHARGING_YP_POWER_MONITOR_I2C,
            ],
            "SOLAR_YM_PWR": [
                ArgusV2Components.SOLAR_CHARGING_YM_POWER_MONITOR_I2C_ADDRESS,
                ArgusV2Components.SOLAR_CHARGING_YM_POWER_MONITOR_I2C,
            ],
            "SOLAR_ZP_PWR": [
                ArgusV2Components.SOLAR_CHARGING_ZP_POWER_MONITOR_I2C_ADDRESS,
                ArgusV2Components.SOLAR_CHARGING_ZP_POWER_MONITOR_I2C,
            ],
        }
        data = locations[location]
        try:
            address = data[0]
            bus = data[1]
            power_monitor = ADM1176(bus, address)
=======
        error_codes = []

        for location, busAndAddress in locations.items():
            try:
                address = busAndAddress[0]
                bus = busAndAddress[1]
                power_monitor = ADM1176(bus, address)

                self.__power_monitors[location] = power_monitor
                self.__device_list.append(power_monitor)
                error_codes.append(Errors.NOERROR)  # Append success code if no error
            except Exception as e:
                self.__power_monitors[location] = None
                if self.__debug:
                    print(f"Failed to initialize {location} power driver: {e}")
                    raise e
                return Errors.ADM1176_NOT_INITIALIZED

        return error_codes

    def __imu_boot(self) -> list[int]:
        """imu_boot: Boot sequence for the IMU

        :return: Error code if the IMU failed to initialize
        """

        from hal.drivers.bno085 import BNO085, BNO_REPORT_UNCAL_GYROSCOPE, BNO_REPORT_UNCAL_MAGNETOMETER

        try:
            # from hal.drivers.bno08x_i2c import BNO08X_I2C
            # Modified HAL for getting raw values from the IMU
>>>>>>> 742d2bb1

            return [power_monitor, Errors.NOERROR]

        except Exception as e:
            print(f"Failed to initialize {location}: {e}")
            if self.__debug:
                raise e
            return [None, Errors.ADM1176_NOT_INITIALIZED]

    def __imu_boot(self, _) -> list[object, int]:
        """imu_boot: Boot sequence for the IMU

        :return: Error code if the IMU failed to initialize
        """

        from hal.drivers.bq25883 import BQ25883

        try:
<<<<<<< HEAD
            from hal.drivers.bno085 import BNO085, BNO_REPORT_UNCAL_GYROSCOPE, BNO_REPORT_UNCAL_MAGNETOMETER
=======
>>>>>>> 742d2bb1

            imu = BNO085(
                ArgusV2Components.IMU_I2C,
                ArgusV2Components.IMU_I2C_ADDRESS,
            )
            imu.enable_feature(BNO_REPORT_UNCAL_MAGNETOMETER)
            imu.enable_feature(BNO_REPORT_UNCAL_GYROSCOPE)

            return [imu, Errors.NOERROR]
        except Exception as e:
            print(f"Failed to initialize IMU: {e}")
            if self.__debug:
                raise e
            return [None, Errors.IMU_NOT_INITIALIZED]

    def __torque_drivers_boot(self, direction) -> list[int]:
        """Boot sequence for all torque drivers in predefined directions.

        :return: List of error codes for each torque driver in the order of directions
        """
        directions = {
            "XP": [ArgusV2Components.TORQUE_XP_I2C_ADDRESS, ArgusV2Components.TORQUE_COILS_XP_I2C],
            "XM": [ArgusV2Components.TORQUE_XM_I2C_ADDRESS, ArgusV2Components.TORQUE_COILS_XM_I2C],
            "YP": [ArgusV2Components.TORQUE_YP_I2C_ADDRESS, ArgusV2Components.TORQUE_COILS_YP_I2C],
            "YM": [ArgusV2Components.TORQUE_YM_I2C_ADDRESS, ArgusV2Components.TORQUE_COILS_YM_I2C],
            "ZP": [ArgusV2Components.TORQUE_ZP_I2C_ADDRESS, ArgusV2Components.TORQUE_COILS_ZP_I2C],
            "ZM": [ArgusV2Components.TORQUE_ZM_I2C_ADDRESS, ArgusV2Components.TORQUE_COILS_ZM_I2C],
        }

        from hal.drivers.drv8830 import DRV8830

        data = directions[direction]

        try:
            address = data[0]
            bus = data[1]
            torque_driver = DRV8830(bus, address)

            return [torque_driver, Errors.NOERROR]

        except Exception as e:
            if self.__debug:
                print(f"Failed to initialize {direction} torque driver: {e}")
                raise e
            return [None, Errors.DRV8830_NOT_INITIALIZED]  # Append failure code

    def __light_sensors_boot(self, direction) -> list[object, int]:
        """Boot sequence for all light sensors in predefined directions.

        :return: List of error codes for each sensor in the order of directions
        """
        directions = {
            "XP": [ArgusV2Components.LIGHT_SENSOR_XP_I2C_ADDRESS, ArgusV2Components.LIGHT_SENSOR_XP_I2C],
            "XM": [ArgusV2Components.LIGHT_SENSOR_XM_I2C_ADDRESS, ArgusV2Components.LIGHT_SENSOR_XM_I2C],
            "YP": [ArgusV2Components.LIGHT_SENSOR_YP_I2C_ADDRESS, ArgusV2Components.LIGHT_SENSOR_YP_I2C],
            "YM": [ArgusV2Components.LIGHT_SENSOR_YM_I2C_ADDRESS, ArgusV2Components.LIGHT_SENSOR_YM_I2C],
            "ZM": [ArgusV2Components.LIGHT_SENSOR_ZM_I2C_ADDRESS, ArgusV2Components.LIGHT_SENSOR_ZM_I2C],
            "SUN1": [ArgusV2Components.SUN_SENSOR_ZP1_I2C_ADDRESS, ArgusV2Components.SUN_SENSOR_ZP_I2C],
            "SUN2": [ArgusV2Components.SUN_SENSOR_ZP2_I2C_ADDRESS, ArgusV2Components.SUN_SENSOR_ZP_I2C],
            "SUN3": [ArgusV2Components.SUN_SENSOR_ZP3_I2C_ADDRESS, ArgusV2Components.SUN_SENSOR_ZP_I2C],
            "SUN4": [ArgusV2Components.SUN_SENSOR_ZP4_I2C_ADDRESS, ArgusV2Components.SUN_SENSOR_ZP_I2C],
        }

        from hal.drivers.opt4001 import OPT4001

        data = directions[direction]

        try:
            address = data[0]
            bus = data[1]
            light_sensor = OPT4001(
                bus,
                address,
                conversion_time=ArgusV2Components.LIGHT_SENSOR_CONVERSION_TIME,
            )
            return [light_sensor, Errors.NOERROR]

        except Exception as e:
            if self.__debug:
                print(f"Failed to initialize {direction} light sensor: {e}")
                raise e
            return [None, Errors.OPT4001_NOT_INITIALIZED]  # Append failure code

    def __radio_boot(self, _) -> list[object, int]:
        """radio_boot: Boot sequence for the radio

        :return: Error code if the radio failed to initialize
        """

        from hal.drivers.sx126x import SX1262

        try:

            # Enable power to the radio
            radioEn = digitalio.DigitalInOut(ArgusV2Components.RADIO_ENABLE)
            radioEn.direction = digitalio.Direction.OUTPUT
            radioEn.value = True

            radio = SX1262(
                spi_bus=ArgusV2Interfaces.SPI,
                cs=ArgusV2Components.RADIO_CS,
                irq=ArgusV2Components.RADIO_IRQ,
                rst=ArgusV2Components.RADIO_RESET,
                gpio=ArgusV2Components.RADIO_BUSY,
                tx_en=ArgusV2Components.RADIO_TX_EN,
                rx_en=ArgusV2Components.RADIO_RX_EN,
            )

            radio.begin(
                freq=915.6,
                bw=125,
                sf=7,
                cr=8,
                syncWord=0x12,
                power=22,
                currentLimit=140.0,
                preambleLength=8,
                implicit=False,
                implicitLen=0xFF,
                crcOn=True,
                txIq=False,
                rxIq=False,
                tcxoVoltage=1.7,
                useRegulatorLDO=False,
                blocking=True,
            )

            return [radio, Errors.NOERROR]

        except Exception as e:
            if self.__debug:
                raise e

            return [None, Errors.SX1262_NOT_INITIALIZED]

    def __rtc_boot(self, _) -> list[object, int]:
        """rtc_boot: Boot sequence for the RTC

        :return: Error code if the RTC failed to initialize
        """

        from hal.drivers.ds3231 import DS3231

        try:
            rtc = DS3231(ArgusV2Components.RTC_I2C, ArgusV2Components.RTC_I2C_ADDRESS)
            return [rtc, Errors.NOERROR]
        except Exception as e:
            if self.__debug:
                raise e

            return [None, Errors.PCF8523_NOT_INITIALIZED]

    def __sd_card_boot(self, _) -> list[object, int]:
        """sd_card_boot: Boot sequence for the SD card"""
        try:
            sd_card = SDCard(
                ArgusV2Components.SD_CARD_SPI,
                ArgusV2Components.SD_CARD_CS,
                ArgusV2Components.SD_BAUD,
            )

            vfs = VfsFat(sd_card)
            mount(vfs, ArgusV2Components.VFS_MOUNT_POINT)
            path.append(ArgusV2Components.VFS_MOUNT_POINT)
            return [vfs, Errors.NOERROR]
        except Exception as e:
            if self.__debug:
                raise e

            return [None, Errors.SDCARD_NOT_INITIALIZED]

    def __burn_wire_boot(self, _) -> list[object, int]:
        """burn_wire_boot: Boot sequence for the burn wires"""
        try:
            # TODO: Burnwire software module
            from hal.drivers.burnwire import BurnWires

            burn_wires = BurnWires(
                ArgusV2Components.BURN_WIRE_ENABLE,
                ArgusV2Components.BURN_WIRE_XP,
                ArgusV2Components.BURN_WIRE_XM,
                ArgusV2Components.BURN_WIRE_YP,
                ArgusV2Components.BURN_WIRE_YM,
            )

            return [burn_wires, Errors.NOERROR]
        except Exception as e:
            if self.__debug:
                raise e

            return [None, Errors.BURNWIRES_NOT_INITIALIZED]

    def __fuel_gauge_boot(self, _) -> list[object, int]:
        """fuel_gauge_boot: Boot sequence for the fuel gauge"""

        from hal.drivers.max17205 import MAX17205

        try:

            fuel_gauge = MAX17205(
                ArgusV2Components.FUEL_GAUGE_I2C,
                ArgusV2Components.FUEL_GAUGE_I2C_ADDRESS,
            )

            return [fuel_gauge, Errors.NOERROR]
        except Exception as e:
            if self.__debug:
                raise e
            return [None, Errors.MAX17205_NOT_INITIALIZED]

    def reboot_peripheral(self, device_name: str) -> int:
        """__reboot_peripheral: Reboot a peripheral

        :param peripheral: The peripheral to reboot
        :return: Error code if the reboot failed
        """
        if device_name not in self.__device_list:
            return Errors.PERIPHERAL_NOT_FOUND
        # device = self.__boot_list[device_name][0]
        func = self.__boot_list[device_name][2]
        args = self.__boot_list[device_name][3] if len(self.__boot_list[device_name]) > 3 else []
        self.__boot_list[device_name][0] = None
        if args:
            self.__device_list[device_name][:2] = func(args)
        else:
            self.__device_list[device_name][:2] = func()
<|MERGE_RESOLUTION|>--- conflicted
+++ resolved
@@ -1,704 +1,620 @@
-"""
-Author: Harry, Thomas, Ibrahima, Perrin
-Description: This file contains the definition of the ArgusV2 class and its associated interfaces and components.
-"""
-
-from sys import path
-
-import board
-import digitalio
-from busio import I2C, SPI, UART
-from hal.cubesat import CubeSat
-from hal.drivers.middleware.errors import Errors
-from micropython import const
-from sdcardio import SDCard
-from storage import VfsFat, mount
-
-
-class ArgusV2Interfaces:
-    """
-    This class represents the interfaces used in the ArgusV2 module.
-    """
-
-    I2C0_SDA = board.SDA0  # GPIO0
-    I2C0_SCL = board.SCL0  # GPIO1
-
-    # Line may not be connected, try except sequence
-    try:
-        I2C0 = I2C(I2C0_SCL, I2C0_SDA)
-    except Exception:
-        I2C0 = None
-
-    I2C1_SDA = board.SDA1  # GPIO2
-    I2C1_SCL = board.SCL1  # GPIO3
-
-    # Line may not be connected, try except sequence
-    try:
-        I2C1 = I2C(I2C1_SCL, I2C1_SDA)
-    except Exception:
-        I2C1 = None
-
-    JET_SPI_SCK = board.CLK1  # GPIO10
-    JET_SPI_MOSI = board.MOSI1  # GPIO11
-    JET_SPI_MISO = board.MISO1  # GPIO08
-    JET_SPI = SPI(JET_SPI_SCK, MOSI=JET_SPI_MOSI, MISO=JET_SPI_MISO)
-
-    SPI_SCK = board.CLK0  # GPIO18
-    SPI_MOSI = board.MOSI0  # GPIO19
-    SPI_MISO = board.MISO0  # GPIO16
-    SPI = SPI(SPI_SCK, MOSI=SPI_MOSI, MISO=SPI_MISO)
-
-    UART0_BAUD = const(115200)
-    UART0_TX = board.TX0  # GPIO12
-    UART0_RX = board.RX0  # GPIO13
-    UART0 = UART(UART0_TX, UART0_RX, baudrate=UART0_BAUD)
-
-    UART1_BAUD = const(115200)
-    UART1_TX = board.TX1  # GPIO4
-    UART1_RX = board.RX1  # GPIO5
-    UART1 = UART(UART1_TX, UART1_RX, baudrate=UART1_BAUD)
-
-
-class ArgusV2Components:
-    """
-    Represents the components used in the Argus V1 system.
-
-    This class defines constants for various components such as GPS, battery,
-    power monitor, Jetson power monitor, IMU, charger, torque coils,
-    light sensors, radio, and SD card.
-    """
-
-    ########
-    # I2C0 #
-    ########
-
-    # RTC
-    RTC_I2C = ArgusV2Interfaces.I2C0
-    RTC_I2C_ADDRESS = const(0x68)
-
-    # IMU
-    IMU_I2C = ArgusV2Interfaces.I2C0
-    IMU_I2C_ADDRESS = const(0x4A)
-
-    # BATTERY BOARD FUEL GAUGE
-    FUEL_GAUGE_I2C = ArgusV2Interfaces.I2C0
-    FUEL_GAUGE_I2C_ADDRESS = const(0x36)
-
-    # JETSON POWER MONITOR
-    JETSON_POWER_MONITOR_I2C = ArgusV2Interfaces.I2C0
-    JETSON_POWER_MONITOR_I2C_ADDRESS = const(0x45)  # 8A
-
-    # XM TORQUE COILS
-    TORQUE_COILS_XM_I2C = ArgusV2Interfaces.I2C0
-    TORQUE_XM_I2C_ADDRESS = const(0x64)
-
-    # XM COIL DRIVER POWER MONITOR
-    TORQUE_XM_POWER_MONITOR_I2C = ArgusV2Interfaces.I2C0
-    TORQUE_XM_POWER_MONITOR_I2C_ADDRESS = const(0x40)  # 80
-
-    # XM SOLAR CHARGING POWER MONITOR
-    SOLAR_CHARGING_XM_POWER_MONITOR_I2C = ArgusV2Interfaces.I2C0
-    SOLAR_CHARGING_XM_POWER_MONITOR_I2C_ADDRESS = const(0x48)  # 90
-
-    # XM LIGHT SENSOR
-    LIGHT_SENSOR_XM_I2C = ArgusV2Interfaces.I2C0
-    LIGHT_SENSOR_XM_I2C_ADDRESS = const(0x45)
-
-    # YM TORQUE COILS
-    TORQUE_COILS_YM_I2C = ArgusV2Interfaces.I2C0
-    TORQUE_YM_I2C_ADDRESS = const(0x63)
-
-    # Y COIL DRIVER POWER MONITOR
-    TORQUE_YM_POWER_MONITOR_I2C = ArgusV2Interfaces.I2C0
-    TORQUE_YM_POWER_MONITOR_I2C_ADDRESS = const(0x42)  # 80
-
-    # Y SOLAR CHARGING POWER MONITOR
-    SOLAR_CHARGING_YM_POWER_MONITOR_I2C = ArgusV2Interfaces.I2C0
-    SOLAR_CHARGING_YM_POWER_MONITOR_I2C_ADDRESS = const(0x49)  # 90
-
-    # Y LIGHT SENSOR
-    LIGHT_SENSOR_YM_I2C = ArgusV2Interfaces.I2C0
-    LIGHT_SENSOR_YM_I2C_ADDRESS = const(0x44)
-
-    # Z TORQUE COILS
-    TORQUE_COILS_ZP_I2C = ArgusV2Interfaces.I2C0
-    TORQUE_ZP_I2C_ADDRESS = const(0x64)
-
-    # Z COIL DRIVER POWER MONITOR
-    TORQUE_ZP_POWER_MONITOR_I2C = ArgusV2Interfaces.I2C0
-    TORQUE_ZP_POWER_MONITOR_I2C_ADDRESS = const(0x42)  # 84
-
-    # ZP SOLAR CHARGING POWER MONITOR
-    SOLAR_CHARGING_ZP_POWER_MONITOR_I2C = ArgusV2Interfaces.I2C0
-    SOLAR_CHARGING_ZP_POWER_MONITOR_I2C_ADDRESS = const(0x4A)  # 94
-
-    # ZP SUN SENSOR
-    SUN_SENSOR_ZP_I2C = ArgusV2Interfaces.I2C0
-    SUN_SENSOR_ZP1_I2C_ADDRESS = const(0x44)  # Conflict with ZM
-    SUN_SENSOR_ZP2_I2C_ADDRESS = const(0x45)
-    SUN_SENSOR_ZP3_I2C_ADDRESS = const(0x46)
-    SUN_SENSOR_ZP4_I2C_ADDRESS = const(0x47)
-
-    ########
-    # I2C1 #
-    ########
-
-    # LORA POWER MONITOR
-    RADIO_POWER_MONITOR_I2C = ArgusV2Interfaces.I2C1
-    RADIO_POWER_MONITOR_I2C_ADDRESS = const(0x41)
-
-    # USB CHARGER
-    CHARGER_I2C = ArgusV2Interfaces.I2C1
-    CHARGER_I2C_ADDRESS = const(0x6B)
-
-    # GPS POWER MONITOR
-    GPS_POWER_MONITOR_I2C = ArgusV2Interfaces.I2C1
-    GPS_POWER_MONITOR_I2C_ADDRESS = const(0x42)
-
-    # BOARD POWER MONITOR
-    BOARD_POWER_MONITOR_I2C = ArgusV2Interfaces.I2C1
-    BOARD_POWER_MONITOR_I2C_ADDRESS = const(0x40)
-
-    # CAMERA
-
-    # X TORQUE COILS
-    TORQUE_COILS_XP_I2C = ArgusV2Interfaces.I2C1
-    TORQUE_XP_I2C_ADDRESS = const(0x64)
-
-    # X COIL DRIVER POWER MONITOR
-    TORQUE_XP_POWER_MONITOR_I2C = ArgusV2Interfaces.I2C1
-    TORQUE_XP_POWER_MONITOR_I2C_ADDRESS = const(0x42)  # 84
-
-    # X SOLAR CHARGING POWER MONITOR
-    SOLAR_CHARGING_XP_POWER_MONITOR_I2C = ArgusV2Interfaces.I2C1
-    SOLAR_CHARGING_XP_POWER_MONITOR_I2C_ADDRESS = const(0x49)  # 92
-
-    # X LIGHT SENSOR
-    LIGHT_SENSOR_XP_I2C = ArgusV2Interfaces.I2C1
-    LIGHT_SENSOR_XP_I2C_ADDRESS = const(0x45)
-
-    # Y TORQUE COILS
-    TORQUE_COILS_YP_I2C = ArgusV2Interfaces.I2C1
-    TORQUE_YP_I2C_ADDRESS = const(0x64)
-
-    # Y COIL DRIVER POWER MONITOR
-    TORQUE_YP_POWER_MONITOR_I2C = ArgusV2Interfaces.I2C1
-    TORQUE_YP_POWER_MONITOR_I2C_ADDRESS = const(0x42)  # 84
-
-    # Y SOLAR CHARGING POWER MONITOR
-    SOLAR_CHARGING_YP_POWER_MONITOR_I2C = ArgusV2Interfaces.I2C1
-    SOLAR_CHARGING_YP_POWER_MONITOR_I2C_ADDRESS = const(0x49)  # 92
-
-    # Y LIGHT SENSOR
-    LIGHT_SENSOR_YP_I2C = ArgusV2Interfaces.I2C1
-    LIGHT_SENSOR_YP_I2C_ADDRESS = const(0x45)
-
-    # Z TORQUE COILS
-    TORQUE_COILS_ZM_I2C = ArgusV2Interfaces.I2C1
-    TORQUE_ZM_I2C_ADDRESS = const(0x63)
-
-    # Z COIL DRIVER POWER MONITOR
-    TORQUE_ZM_POWER_MONITOR_I2C = ArgusV2Interfaces.I2C1
-    TORQUE_ZM_POWER_MONITOR_I2C_ADDRESS = const(0x40)  # 80
-
-    # ZM LIGHT SENSOR
-    LIGHT_SENSOR_ZM_I2C = ArgusV2Interfaces.I2C1
-    LIGHT_SENSOR_ZM_I2C_ADDRESS = const(0x44)  # Conflict with ZP
-
-    ########
-    # SPI0 #
-    ########
-
-    # SD CARD
-    SD_CARD_SPI = ArgusV2Interfaces.SPI
-    SD_CARD_CS = board.SD_CS  # GPIO26_ADC0
-    SD_BAUD = const(4000000)  # 4 MHz
-
-    # RADIO
-    RADIO_SPI = ArgusV2Interfaces.SPI
-    RADIO_CS = board.LORA_CS  # GPIO17
-    RADIO_RESET = board.LORA_nRST  # GPIO21
-    RADIO_ENABLE = board.LORA_EN  # GPIO28_ADC2
-    RADIO_TX_EN = board.LORA_TX_EN  # GPIO22
-    RADIO_RX_EN = board.LORA_RX_EN  # GPIO20
-    RADIO_BUSY = board.LORA_BUSY  # GPIO23
-    RADIO_IRQ = board.GPS_EN  # GPIO27_ADC1
-    # RADIO_FREQ = 915.6
-
-    ########
-    # SPI1 #
-    ########
-
-    # PAYLOAD(JETSON)
-    PAYLOAD_SPI = ArgusV2Interfaces.JET_SPI
-    PAYLOAD_CS = board.JETSON_CS  # GPIO9
-    PAYLOAD_ENABLE = board.JETSON_EN  # GPIO24
-
-    #########
-    # UART0 #
-    #########
-
-    # GPS
-    GPS_UART = ArgusV2Interfaces.UART0
-    # GPS_ENABLE = board.GPS_EN  # GPIO27_ADC1
-
-    #########
-    # UART1 #
-    #########
-
-    # RS485
-
-    ########
-    # OLD #
-    ########
-
-    # BURN WIRES
-    # BURN_WIRE_ENABLE = board.RELAY_A
-    # BURN_WIRE_XP = board.BURN1
-    # BURN_WIRE_XM = board.BURN2
-    # BURN_WIRE_YP = board.BURN3
-    # BURN_WIRE_YM = board.BURN4
-
-    # VFS
-    VFS_MOUNT_POINT = "/sd"
-
-    LIGHT_SENSOR_CONVERSION_TIME = 0b0000
-
-
-class ArgusV2(CubeSat):
-    """ArgusV2: Represents the Argus V2 CubeSat."""
-
-    def __init__(self, debug: bool = False):
-        """__init__: Initializes the Argus V2 CubeSat."""
-        self.__debug = debug
-
-        super().__init__()
-
-    ######################## BOOT SEQUENCE ########################
-
-    def boot_sequence(self):
-        """boot_sequence: Boot sequence for the CubeSat."""
-<<<<<<< HEAD
-
-        for name, device in self.__device_list.items():
-            func = device.boot_fn
-            device.device, device.error = func(name)
-
-        # self.__recent_errors = error_list
-
-        # return error_list
-=======
-        error_list: list[int] = []
-
-        # Create individual torque coil driver instances
-        self.__torque_xp_driver = None
-        self.__torque_xm_driver = None
-        self.__torque_yp_driver = None
-        self.__torque_ym_driver = None
-        self.__torque_z_driver = None
-
-        self.__state_flags_boot()  # Does not require error checking
-
-        error_list.append(self.__sd_card_boot())
-        error_list.append(self.__vfs_boot())
-        error_list.append(self.__imu_boot())
-        error_list.append(self.__rtc_boot())
-        error_list.append(self.__gps_boot())
-        error_list.append(self.__radio_boot())
-        error_list.append(self.__power_monitor_boot())
-        error_list.append(self.__fuel_gauge_boot())
-        # error_list.append(self.__charger_boot())  # DO NOT boot this device, not used
-        # error_list.append(self.__torque_drivers_boot())
-        # error_list.append(self.__light_sensors_boot())  # light + sun sensors
-        # error_list.append(self.__burn_wire_boot())
-
-        error_list = [error for error in error_list if error != Errors.NOERROR]
-
-        if self.__debug:
-            print("Boot Errors:")
-            print()
-            for error in error_list:
-                print(f"{Errors.diagnostic_to_string(error)}")
-            print()
-
-        self.__recent_errors = error_list
-
-        return error_list
->>>>>>> 742d2bb1
-
-    def __state_flags_boot(self) -> None:
-        """state_flags_boot: Boot sequence for the state flags"""
-        from hal.drivers.stateflags import StateFlags
-
-        self.__state_flags = StateFlags()
-
-    def __gps_boot(self, _) -> list[object, int]:
-        """GPS_boot: Boot sequence for the GPS
-
-        :return: Error code if the GPS failed to initialize
-        """
-
-<<<<<<< HEAD
-            gps = GPS(ArgusV2Components.GPS_UART, ArgusV2Components.GPS_ENABLE)
-=======
-        from hal.drivers.gps import GPS
-
-        try:
-            # For v2 mainboards, GPS_EN is used for RADIO_IRQ
-            # Boards should be modified to have GPS always on
-            # GPS enabled with UART obj, EN, flags for debug and mock outputs
-            gps1 = GPS(ArgusV2Components.GPS_UART, None, False, False)
->>>>>>> 742d2bb1
-
-            return [gps, Errors.NOERROR]
-        except Exception as e:
-            if self.__debug:
-                raise e
-
-            return [None, Errors.GPS_NOT_INITIALIZED]
-
-    def __power_monitor_boot(self, location) -> list[object, int]:
-        """power_monitor_boot: Boot sequence for the power monitor
-
-        :return: Error code if the power monitor failed to initialize
-        """
-
-        from hal.drivers.adm1176 import ADM1176
-
-<<<<<<< HEAD
-        locations = {
-            "BOARD_PWR": [ArgusV2Components.BOARD_POWER_MONITOR_I2C_ADDRESS, ArgusV2Components.BOARD_POWER_MONITOR_I2C],
-            "RADIO_PWR": [ArgusV2Components.RADIO_POWER_MONITOR_I2C_ADDRESS, ArgusV2Components.RADIO_POWER_MONITOR_I2C],
-            "GPS_PWR": [ArgusV2Components.GPS_POWER_MONITOR_I2C_ADDRESS, ArgusV2Components.GPS_POWER_MONITOR_I2C],
-            "JETSON_PWR": [ArgusV2Components.JETSON_POWER_MONITOR_I2C_ADDRESS, ArgusV2Components.JETSON_POWER_MONITOR_I2C],
-            "TORQUE_XP_PWR": [
-                ArgusV2Components.TORQUE_XP_POWER_MONITOR_I2C_ADDRESS,
-                ArgusV2Components.TORQUE_XP_POWER_MONITOR_I2C,
-            ],
-            "TORQUE_XM_PWR": [
-                ArgusV2Components.TORQUE_XM_POWER_MONITOR_I2C_ADDRESS,
-                ArgusV2Components.TORQUE_XM_POWER_MONITOR_I2C,
-            ],
-            "TORQUE_YP_PWR": [
-                ArgusV2Components.TORQUE_YP_POWER_MONITOR_I2C_ADDRESS,
-                ArgusV2Components.TORQUE_YP_POWER_MONITOR_I2C,
-            ],
-            "TORQUE_YM_PWR": [
-                ArgusV2Components.TORQUE_YM_POWER_MONITOR_I2C_ADDRESS,
-                ArgusV2Components.TORQUE_YM_POWER_MONITOR_I2C,
-            ],
-            "TORQUE_ZP_PWR": [
-                ArgusV2Components.TORQUE_ZP_POWER_MONITOR_I2C_ADDRESS,
-                ArgusV2Components.TORQUE_ZP_POWER_MONITOR_I2C,
-            ],
-            "TORQUE_ZM_PWR": [
-                ArgusV2Components.TORQUE_ZM_POWER_MONITOR_I2C_ADDRESS,
-                ArgusV2Components.TORQUE_ZM_POWER_MONITOR_I2C,
-            ],
-            "SOLAR_XP_PWR": [
-                ArgusV2Components.SOLAR_CHARGING_XP_POWER_MONITOR_I2C_ADDRESS,
-                ArgusV2Components.SOLAR_CHARGING_XP_POWER_MONITOR_I2C,
-            ],
-            "SOLAR_XM_PWR": [
-                ArgusV2Components.SOLAR_CHARGING_XM_POWER_MONITOR_I2C_ADDRESS,
-                ArgusV2Components.SOLAR_CHARGING_XM_POWER_MONITOR_I2C,
-            ],
-            "SOLAR_YP_PWR": [
-                ArgusV2Components.SOLAR_CHARGING_YP_POWER_MONITOR_I2C_ADDRESS,
-                ArgusV2Components.SOLAR_CHARGING_YP_POWER_MONITOR_I2C,
-            ],
-            "SOLAR_YM_PWR": [
-                ArgusV2Components.SOLAR_CHARGING_YM_POWER_MONITOR_I2C_ADDRESS,
-                ArgusV2Components.SOLAR_CHARGING_YM_POWER_MONITOR_I2C,
-            ],
-            "SOLAR_ZP_PWR": [
-                ArgusV2Components.SOLAR_CHARGING_ZP_POWER_MONITOR_I2C_ADDRESS,
-                ArgusV2Components.SOLAR_CHARGING_ZP_POWER_MONITOR_I2C,
-            ],
-        }
-        data = locations[location]
-        try:
-            address = data[0]
-            bus = data[1]
-            power_monitor = ADM1176(bus, address)
-=======
-        error_codes = []
-
-        for location, busAndAddress in locations.items():
-            try:
-                address = busAndAddress[0]
-                bus = busAndAddress[1]
-                power_monitor = ADM1176(bus, address)
-
-                self.__power_monitors[location] = power_monitor
-                self.__device_list.append(power_monitor)
-                error_codes.append(Errors.NOERROR)  # Append success code if no error
-            except Exception as e:
-                self.__power_monitors[location] = None
-                if self.__debug:
-                    print(f"Failed to initialize {location} power driver: {e}")
-                    raise e
-                return Errors.ADM1176_NOT_INITIALIZED
-
-        return error_codes
-
-    def __imu_boot(self) -> list[int]:
-        """imu_boot: Boot sequence for the IMU
-
-        :return: Error code if the IMU failed to initialize
-        """
-
-        from hal.drivers.bno085 import BNO085, BNO_REPORT_UNCAL_GYROSCOPE, BNO_REPORT_UNCAL_MAGNETOMETER
-
-        try:
-            # from hal.drivers.bno08x_i2c import BNO08X_I2C
-            # Modified HAL for getting raw values from the IMU
->>>>>>> 742d2bb1
-
-            return [power_monitor, Errors.NOERROR]
-
-        except Exception as e:
-            print(f"Failed to initialize {location}: {e}")
-            if self.__debug:
-                raise e
-            return [None, Errors.ADM1176_NOT_INITIALIZED]
-
-    def __imu_boot(self, _) -> list[object, int]:
-        """imu_boot: Boot sequence for the IMU
-
-        :return: Error code if the IMU failed to initialize
-        """
-
-        from hal.drivers.bq25883 import BQ25883
-
-        try:
-<<<<<<< HEAD
-            from hal.drivers.bno085 import BNO085, BNO_REPORT_UNCAL_GYROSCOPE, BNO_REPORT_UNCAL_MAGNETOMETER
-=======
->>>>>>> 742d2bb1
-
-            imu = BNO085(
-                ArgusV2Components.IMU_I2C,
-                ArgusV2Components.IMU_I2C_ADDRESS,
-            )
-            imu.enable_feature(BNO_REPORT_UNCAL_MAGNETOMETER)
-            imu.enable_feature(BNO_REPORT_UNCAL_GYROSCOPE)
-
-            return [imu, Errors.NOERROR]
-        except Exception as e:
-            print(f"Failed to initialize IMU: {e}")
-            if self.__debug:
-                raise e
-            return [None, Errors.IMU_NOT_INITIALIZED]
-
-    def __torque_drivers_boot(self, direction) -> list[int]:
-        """Boot sequence for all torque drivers in predefined directions.
-
-        :return: List of error codes for each torque driver in the order of directions
-        """
-        directions = {
-            "XP": [ArgusV2Components.TORQUE_XP_I2C_ADDRESS, ArgusV2Components.TORQUE_COILS_XP_I2C],
-            "XM": [ArgusV2Components.TORQUE_XM_I2C_ADDRESS, ArgusV2Components.TORQUE_COILS_XM_I2C],
-            "YP": [ArgusV2Components.TORQUE_YP_I2C_ADDRESS, ArgusV2Components.TORQUE_COILS_YP_I2C],
-            "YM": [ArgusV2Components.TORQUE_YM_I2C_ADDRESS, ArgusV2Components.TORQUE_COILS_YM_I2C],
-            "ZP": [ArgusV2Components.TORQUE_ZP_I2C_ADDRESS, ArgusV2Components.TORQUE_COILS_ZP_I2C],
-            "ZM": [ArgusV2Components.TORQUE_ZM_I2C_ADDRESS, ArgusV2Components.TORQUE_COILS_ZM_I2C],
-        }
-
-        from hal.drivers.drv8830 import DRV8830
-
-        data = directions[direction]
-
-        try:
-            address = data[0]
-            bus = data[1]
-            torque_driver = DRV8830(bus, address)
-
-            return [torque_driver, Errors.NOERROR]
-
-        except Exception as e:
-            if self.__debug:
-                print(f"Failed to initialize {direction} torque driver: {e}")
-                raise e
-            return [None, Errors.DRV8830_NOT_INITIALIZED]  # Append failure code
-
-    def __light_sensors_boot(self, direction) -> list[object, int]:
-        """Boot sequence for all light sensors in predefined directions.
-
-        :return: List of error codes for each sensor in the order of directions
-        """
-        directions = {
-            "XP": [ArgusV2Components.LIGHT_SENSOR_XP_I2C_ADDRESS, ArgusV2Components.LIGHT_SENSOR_XP_I2C],
-            "XM": [ArgusV2Components.LIGHT_SENSOR_XM_I2C_ADDRESS, ArgusV2Components.LIGHT_SENSOR_XM_I2C],
-            "YP": [ArgusV2Components.LIGHT_SENSOR_YP_I2C_ADDRESS, ArgusV2Components.LIGHT_SENSOR_YP_I2C],
-            "YM": [ArgusV2Components.LIGHT_SENSOR_YM_I2C_ADDRESS, ArgusV2Components.LIGHT_SENSOR_YM_I2C],
-            "ZM": [ArgusV2Components.LIGHT_SENSOR_ZM_I2C_ADDRESS, ArgusV2Components.LIGHT_SENSOR_ZM_I2C],
-            "SUN1": [ArgusV2Components.SUN_SENSOR_ZP1_I2C_ADDRESS, ArgusV2Components.SUN_SENSOR_ZP_I2C],
-            "SUN2": [ArgusV2Components.SUN_SENSOR_ZP2_I2C_ADDRESS, ArgusV2Components.SUN_SENSOR_ZP_I2C],
-            "SUN3": [ArgusV2Components.SUN_SENSOR_ZP3_I2C_ADDRESS, ArgusV2Components.SUN_SENSOR_ZP_I2C],
-            "SUN4": [ArgusV2Components.SUN_SENSOR_ZP4_I2C_ADDRESS, ArgusV2Components.SUN_SENSOR_ZP_I2C],
-        }
-
-        from hal.drivers.opt4001 import OPT4001
-
-        data = directions[direction]
-
-        try:
-            address = data[0]
-            bus = data[1]
-            light_sensor = OPT4001(
-                bus,
-                address,
-                conversion_time=ArgusV2Components.LIGHT_SENSOR_CONVERSION_TIME,
-            )
-            return [light_sensor, Errors.NOERROR]
-
-        except Exception as e:
-            if self.__debug:
-                print(f"Failed to initialize {direction} light sensor: {e}")
-                raise e
-            return [None, Errors.OPT4001_NOT_INITIALIZED]  # Append failure code
-
-    def __radio_boot(self, _) -> list[object, int]:
-        """radio_boot: Boot sequence for the radio
-
-        :return: Error code if the radio failed to initialize
-        """
-
-        from hal.drivers.sx126x import SX1262
-
-        try:
-
-            # Enable power to the radio
-            radioEn = digitalio.DigitalInOut(ArgusV2Components.RADIO_ENABLE)
-            radioEn.direction = digitalio.Direction.OUTPUT
-            radioEn.value = True
-
-            radio = SX1262(
-                spi_bus=ArgusV2Interfaces.SPI,
-                cs=ArgusV2Components.RADIO_CS,
-                irq=ArgusV2Components.RADIO_IRQ,
-                rst=ArgusV2Components.RADIO_RESET,
-                gpio=ArgusV2Components.RADIO_BUSY,
-                tx_en=ArgusV2Components.RADIO_TX_EN,
-                rx_en=ArgusV2Components.RADIO_RX_EN,
-            )
-
-            radio.begin(
-                freq=915.6,
-                bw=125,
-                sf=7,
-                cr=8,
-                syncWord=0x12,
-                power=22,
-                currentLimit=140.0,
-                preambleLength=8,
-                implicit=False,
-                implicitLen=0xFF,
-                crcOn=True,
-                txIq=False,
-                rxIq=False,
-                tcxoVoltage=1.7,
-                useRegulatorLDO=False,
-                blocking=True,
-            )
-
-            return [radio, Errors.NOERROR]
-
-        except Exception as e:
-            if self.__debug:
-                raise e
-
-            return [None, Errors.SX1262_NOT_INITIALIZED]
-
-    def __rtc_boot(self, _) -> list[object, int]:
-        """rtc_boot: Boot sequence for the RTC
-
-        :return: Error code if the RTC failed to initialize
-        """
-
-        from hal.drivers.ds3231 import DS3231
-
-        try:
-            rtc = DS3231(ArgusV2Components.RTC_I2C, ArgusV2Components.RTC_I2C_ADDRESS)
-            return [rtc, Errors.NOERROR]
-        except Exception as e:
-            if self.__debug:
-                raise e
-
-            return [None, Errors.PCF8523_NOT_INITIALIZED]
-
-    def __sd_card_boot(self, _) -> list[object, int]:
-        """sd_card_boot: Boot sequence for the SD card"""
-        try:
-            sd_card = SDCard(
-                ArgusV2Components.SD_CARD_SPI,
-                ArgusV2Components.SD_CARD_CS,
-                ArgusV2Components.SD_BAUD,
-            )
-
-            vfs = VfsFat(sd_card)
-            mount(vfs, ArgusV2Components.VFS_MOUNT_POINT)
-            path.append(ArgusV2Components.VFS_MOUNT_POINT)
-            return [vfs, Errors.NOERROR]
-        except Exception as e:
-            if self.__debug:
-                raise e
-
-            return [None, Errors.SDCARD_NOT_INITIALIZED]
-
-    def __burn_wire_boot(self, _) -> list[object, int]:
-        """burn_wire_boot: Boot sequence for the burn wires"""
-        try:
-            # TODO: Burnwire software module
-            from hal.drivers.burnwire import BurnWires
-
-            burn_wires = BurnWires(
-                ArgusV2Components.BURN_WIRE_ENABLE,
-                ArgusV2Components.BURN_WIRE_XP,
-                ArgusV2Components.BURN_WIRE_XM,
-                ArgusV2Components.BURN_WIRE_YP,
-                ArgusV2Components.BURN_WIRE_YM,
-            )
-
-            return [burn_wires, Errors.NOERROR]
-        except Exception as e:
-            if self.__debug:
-                raise e
-
-            return [None, Errors.BURNWIRES_NOT_INITIALIZED]
-
-    def __fuel_gauge_boot(self, _) -> list[object, int]:
-        """fuel_gauge_boot: Boot sequence for the fuel gauge"""
-
-        from hal.drivers.max17205 import MAX17205
-
-        try:
-
-            fuel_gauge = MAX17205(
-                ArgusV2Components.FUEL_GAUGE_I2C,
-                ArgusV2Components.FUEL_GAUGE_I2C_ADDRESS,
-            )
-
-            return [fuel_gauge, Errors.NOERROR]
-        except Exception as e:
-            if self.__debug:
-                raise e
-            return [None, Errors.MAX17205_NOT_INITIALIZED]
-
-    def reboot_peripheral(self, device_name: str) -> int:
-        """__reboot_peripheral: Reboot a peripheral
-
-        :param peripheral: The peripheral to reboot
-        :return: Error code if the reboot failed
-        """
-        if device_name not in self.__device_list:
-            return Errors.PERIPHERAL_NOT_FOUND
-        # device = self.__boot_list[device_name][0]
-        func = self.__boot_list[device_name][2]
-        args = self.__boot_list[device_name][3] if len(self.__boot_list[device_name]) > 3 else []
-        self.__boot_list[device_name][0] = None
-        if args:
-            self.__device_list[device_name][:2] = func(args)
-        else:
-            self.__device_list[device_name][:2] = func()
+"""
+Author: Harry, Thomas, Ibrahima, Perrin
+Description: This file contains the definition of the ArgusV2 class and its associated interfaces and components.
+"""
+
+from sys import path
+
+import board
+import digitalio
+from busio import I2C, SPI, UART
+from hal.cubesat import CubeSat
+from hal.drivers.middleware.errors import Errors
+from micropython import const
+from sdcardio import SDCard
+from storage import VfsFat, mount
+
+
+class ArgusV2Interfaces:
+    """
+    This class represents the interfaces used in the ArgusV2 module.
+    """
+
+    I2C0_SDA = board.SDA0  # GPIO0
+    I2C0_SCL = board.SCL0  # GPIO1
+
+    # Line may not be connected, try except sequence
+    try:
+        I2C0 = I2C(I2C0_SCL, I2C0_SDA)
+    except Exception:
+        I2C0 = None
+
+    I2C1_SDA = board.SDA1  # GPIO2
+    I2C1_SCL = board.SCL1  # GPIO3
+
+    # Line may not be connected, try except sequence
+    try:
+        I2C1 = I2C(I2C1_SCL, I2C1_SDA)
+    except Exception:
+        I2C1 = None
+
+    JET_SPI_SCK = board.CLK1  # GPIO10
+    JET_SPI_MOSI = board.MOSI1  # GPIO11
+    JET_SPI_MISO = board.MISO1  # GPIO08
+    JET_SPI = SPI(JET_SPI_SCK, MOSI=JET_SPI_MOSI, MISO=JET_SPI_MISO)
+
+    SPI_SCK = board.CLK0  # GPIO18
+    SPI_MOSI = board.MOSI0  # GPIO19
+    SPI_MISO = board.MISO0  # GPIO16
+    SPI = SPI(SPI_SCK, MOSI=SPI_MOSI, MISO=SPI_MISO)
+
+    UART0_BAUD = const(115200)
+    UART0_TX = board.TX0  # GPIO12
+    UART0_RX = board.RX0  # GPIO13
+    UART0 = UART(UART0_TX, UART0_RX, baudrate=UART0_BAUD)
+
+    UART1_BAUD = const(115200)
+    UART1_TX = board.TX1  # GPIO4
+    UART1_RX = board.RX1  # GPIO5
+    UART1 = UART(UART1_TX, UART1_RX, baudrate=UART1_BAUD)
+
+
+class ArgusV2Components:
+    """
+    Represents the components used in the Argus V1 system.
+
+    This class defines constants for various components such as GPS, battery,
+    power monitor, Jetson power monitor, IMU, charger, torque coils,
+    light sensors, radio, and SD card.
+    """
+
+    ########
+    # I2C0 #
+    ########
+
+    # RTC
+    RTC_I2C = ArgusV2Interfaces.I2C0
+    RTC_I2C_ADDRESS = const(0x68)
+
+    # IMU
+    IMU_I2C = ArgusV2Interfaces.I2C0
+    IMU_I2C_ADDRESS = const(0x4A)
+
+    # BATTERY BOARD FUEL GAUGE
+    FUEL_GAUGE_I2C = ArgusV2Interfaces.I2C0
+    FUEL_GAUGE_I2C_ADDRESS = const(0x36)
+
+    # JETSON POWER MONITOR
+    JETSON_POWER_MONITOR_I2C = ArgusV2Interfaces.I2C0
+    JETSON_POWER_MONITOR_I2C_ADDRESS = const(0x45)  # 8A
+
+    # XM TORQUE COILS
+    TORQUE_COILS_XM_I2C = ArgusV2Interfaces.I2C0
+    TORQUE_XM_I2C_ADDRESS = const(0x64)
+
+    # XM COIL DRIVER POWER MONITOR
+    TORQUE_XM_POWER_MONITOR_I2C = ArgusV2Interfaces.I2C0
+    TORQUE_XM_POWER_MONITOR_I2C_ADDRESS = const(0x40)  # 80
+
+    # XM SOLAR CHARGING POWER MONITOR
+    SOLAR_CHARGING_XM_POWER_MONITOR_I2C = ArgusV2Interfaces.I2C0
+    SOLAR_CHARGING_XM_POWER_MONITOR_I2C_ADDRESS = const(0x48)  # 90
+
+    # XM LIGHT SENSOR
+    LIGHT_SENSOR_XM_I2C = ArgusV2Interfaces.I2C0
+    LIGHT_SENSOR_XM_I2C_ADDRESS = const(0x45)
+
+    # YM TORQUE COILS
+    TORQUE_COILS_YM_I2C = ArgusV2Interfaces.I2C0
+    TORQUE_YM_I2C_ADDRESS = const(0x63)
+
+    # Y COIL DRIVER POWER MONITOR
+    TORQUE_YM_POWER_MONITOR_I2C = ArgusV2Interfaces.I2C0
+    TORQUE_YM_POWER_MONITOR_I2C_ADDRESS = const(0x42)  # 80
+
+    # Y SOLAR CHARGING POWER MONITOR
+    SOLAR_CHARGING_YM_POWER_MONITOR_I2C = ArgusV2Interfaces.I2C0
+    SOLAR_CHARGING_YM_POWER_MONITOR_I2C_ADDRESS = const(0x49)  # 90
+
+    # Y LIGHT SENSOR
+    LIGHT_SENSOR_YM_I2C = ArgusV2Interfaces.I2C0
+    LIGHT_SENSOR_YM_I2C_ADDRESS = const(0x44)
+
+    # Z TORQUE COILS
+    TORQUE_COILS_ZP_I2C = ArgusV2Interfaces.I2C0
+    TORQUE_ZP_I2C_ADDRESS = const(0x64)
+
+    # Z COIL DRIVER POWER MONITOR
+    TORQUE_ZP_POWER_MONITOR_I2C = ArgusV2Interfaces.I2C0
+    TORQUE_ZP_POWER_MONITOR_I2C_ADDRESS = const(0x42)  # 84
+
+    # ZP SOLAR CHARGING POWER MONITOR
+    SOLAR_CHARGING_ZP_POWER_MONITOR_I2C = ArgusV2Interfaces.I2C0
+    SOLAR_CHARGING_ZP_POWER_MONITOR_I2C_ADDRESS = const(0x4A)  # 94
+
+    # ZP SUN SENSOR
+    SUN_SENSOR_ZP_I2C = ArgusV2Interfaces.I2C0
+    SUN_SENSOR_ZP1_I2C_ADDRESS = const(0x44)  # Conflict with ZM
+    SUN_SENSOR_ZP2_I2C_ADDRESS = const(0x45)
+    SUN_SENSOR_ZP3_I2C_ADDRESS = const(0x46)
+    SUN_SENSOR_ZP4_I2C_ADDRESS = const(0x47)
+
+    ########
+    # I2C1 #
+    ########
+
+    # LORA POWER MONITOR
+    RADIO_POWER_MONITOR_I2C = ArgusV2Interfaces.I2C1
+    RADIO_POWER_MONITOR_I2C_ADDRESS = const(0x41)
+
+    # USB CHARGER
+    CHARGER_I2C = ArgusV2Interfaces.I2C1
+    CHARGER_I2C_ADDRESS = const(0x6B)
+
+    # GPS POWER MONITOR
+    GPS_POWER_MONITOR_I2C = ArgusV2Interfaces.I2C1
+    GPS_POWER_MONITOR_I2C_ADDRESS = const(0x42)
+
+    # BOARD POWER MONITOR
+    BOARD_POWER_MONITOR_I2C = ArgusV2Interfaces.I2C1
+    BOARD_POWER_MONITOR_I2C_ADDRESS = const(0x40)
+
+    # CAMERA
+
+    # X TORQUE COILS
+    TORQUE_COILS_XP_I2C = ArgusV2Interfaces.I2C1
+    TORQUE_XP_I2C_ADDRESS = const(0x64)
+
+    # X COIL DRIVER POWER MONITOR
+    TORQUE_XP_POWER_MONITOR_I2C = ArgusV2Interfaces.I2C1
+    TORQUE_XP_POWER_MONITOR_I2C_ADDRESS = const(0x42)  # 84
+
+    # X SOLAR CHARGING POWER MONITOR
+    SOLAR_CHARGING_XP_POWER_MONITOR_I2C = ArgusV2Interfaces.I2C1
+    SOLAR_CHARGING_XP_POWER_MONITOR_I2C_ADDRESS = const(0x49)  # 92
+
+    # X LIGHT SENSOR
+    LIGHT_SENSOR_XP_I2C = ArgusV2Interfaces.I2C1
+    LIGHT_SENSOR_XP_I2C_ADDRESS = const(0x45)
+
+    # Y TORQUE COILS
+    TORQUE_COILS_YP_I2C = ArgusV2Interfaces.I2C1
+    TORQUE_YP_I2C_ADDRESS = const(0x64)
+
+    # Y COIL DRIVER POWER MONITOR
+    TORQUE_YP_POWER_MONITOR_I2C = ArgusV2Interfaces.I2C1
+    TORQUE_YP_POWER_MONITOR_I2C_ADDRESS = const(0x42)  # 84
+
+    # Y SOLAR CHARGING POWER MONITOR
+    SOLAR_CHARGING_YP_POWER_MONITOR_I2C = ArgusV2Interfaces.I2C1
+    SOLAR_CHARGING_YP_POWER_MONITOR_I2C_ADDRESS = const(0x49)  # 92
+
+    # Y LIGHT SENSOR
+    LIGHT_SENSOR_YP_I2C = ArgusV2Interfaces.I2C1
+    LIGHT_SENSOR_YP_I2C_ADDRESS = const(0x45)
+
+    # Z TORQUE COILS
+    TORQUE_COILS_ZM_I2C = ArgusV2Interfaces.I2C1
+    TORQUE_ZM_I2C_ADDRESS = const(0x63)
+
+    # Z COIL DRIVER POWER MONITOR
+    TORQUE_ZM_POWER_MONITOR_I2C = ArgusV2Interfaces.I2C1
+    TORQUE_ZM_POWER_MONITOR_I2C_ADDRESS = const(0x40)  # 80
+
+    # ZM LIGHT SENSOR
+    LIGHT_SENSOR_ZM_I2C = ArgusV2Interfaces.I2C1
+    LIGHT_SENSOR_ZM_I2C_ADDRESS = const(0x44)  # Conflict with ZP
+
+    ########
+    # SPI0 #
+    ########
+
+    # SD CARD
+    SD_CARD_SPI = ArgusV2Interfaces.SPI
+    SD_CARD_CS = board.SD_CS  # GPIO26_ADC0
+    SD_BAUD = const(4000000)  # 4 MHz
+
+    # RADIO
+    RADIO_SPI = ArgusV2Interfaces.SPI
+    RADIO_CS = board.LORA_CS  # GPIO17
+    RADIO_RESET = board.LORA_nRST  # GPIO21
+    RADIO_ENABLE = board.LORA_EN  # GPIO28_ADC2
+    RADIO_TX_EN = board.LORA_TX_EN  # GPIO22
+    RADIO_RX_EN = board.LORA_RX_EN  # GPIO20
+    RADIO_BUSY = board.LORA_BUSY  # GPIO23
+    RADIO_IRQ = board.GPS_EN  # GPIO27_ADC1
+    # RADIO_FREQ = 915.6
+
+    ########
+    # SPI1 #
+    ########
+
+    # PAYLOAD(JETSON)
+    PAYLOAD_SPI = ArgusV2Interfaces.JET_SPI
+    PAYLOAD_CS = board.JETSON_CS  # GPIO9
+    PAYLOAD_ENABLE = board.JETSON_EN  # GPIO24
+
+    #########
+    # UART0 #
+    #########
+
+    # GPS
+    GPS_UART = ArgusV2Interfaces.UART0
+    # GPS_ENABLE = board.GPS_EN  # GPIO27_ADC1
+
+    #########
+    # UART1 #
+    #########
+
+    # RS485
+
+    ########
+    # OLD #
+    ########
+
+    # BURN WIRES
+    # BURN_WIRE_ENABLE = board.RELAY_A
+    # BURN_WIRE_XP = board.BURN1
+    # BURN_WIRE_XM = board.BURN2
+    # BURN_WIRE_YP = board.BURN3
+    # BURN_WIRE_YM = board.BURN4
+
+    # VFS
+    VFS_MOUNT_POINT = "/sd"
+
+    LIGHT_SENSOR_CONVERSION_TIME = 0b0000
+
+
+class ArgusV2(CubeSat):
+    """ArgusV2: Represents the Argus V2 CubeSat."""
+
+    def __init__(self, debug: bool = False):
+        """__init__: Initializes the Argus V2 CubeSat."""
+        self.__debug = debug
+
+        super().__init__()
+
+    ######################## BOOT SEQUENCE ########################
+
+    def boot_sequence(self):
+        """boot_sequence: Boot sequence for the CubeSat."""
+
+        for name, device in self.__device_list.items():
+            func = device.boot_fn
+            device.device, device.error = func(name)
+
+        # self.__recent_errors = error_list
+
+        # return error_list
+
+    def __state_flags_boot(self) -> None:
+        """state_flags_boot: Boot sequence for the state flags"""
+        from hal.drivers.stateflags import StateFlags
+
+        self.__state_flags = StateFlags()
+
+    def __gps_boot(self, _) -> list[object, int]:
+        """GPS_boot: Boot sequence for the GPS
+
+        :return: Error code if the GPS failed to initialize
+        """
+
+        from hal.drivers.gps import GPS
+
+            gps = GPS(ArgusV2Components.GPS_UART, ArgusV2Components.GPS_ENABLE)
+
+            return [gps, Errors.NOERROR]
+        except Exception as e:
+            if self.__debug:
+                raise e
+
+            return [None, Errors.GPS_NOT_INITIALIZED]
+
+    def __power_monitor_boot(self, location) -> list[object, int]:
+        """power_monitor_boot: Boot sequence for the power monitor
+
+        :return: Error code if the power monitor failed to initialize
+        """
+
+        from hal.drivers.adm1176 import ADM1176
+
+        locations = {
+            "BOARD_PWR": [ArgusV2Components.BOARD_POWER_MONITOR_I2C_ADDRESS, ArgusV2Components.BOARD_POWER_MONITOR_I2C],
+            "RADIO_PWR": [ArgusV2Components.RADIO_POWER_MONITOR_I2C_ADDRESS, ArgusV2Components.RADIO_POWER_MONITOR_I2C],
+            "GPS_PWR": [ArgusV2Components.GPS_POWER_MONITOR_I2C_ADDRESS, ArgusV2Components.GPS_POWER_MONITOR_I2C],
+            "JETSON_PWR": [ArgusV2Components.JETSON_POWER_MONITOR_I2C_ADDRESS, ArgusV2Components.JETSON_POWER_MONITOR_I2C],
+            "TORQUE_XP_PWR": [
+                ArgusV2Components.TORQUE_XP_POWER_MONITOR_I2C_ADDRESS,
+                ArgusV2Components.TORQUE_XP_POWER_MONITOR_I2C,
+            ],
+            "TORQUE_XM_PWR": [
+                ArgusV2Components.TORQUE_XM_POWER_MONITOR_I2C_ADDRESS,
+                ArgusV2Components.TORQUE_XM_POWER_MONITOR_I2C,
+            ],
+            "TORQUE_YP_PWR": [
+                ArgusV2Components.TORQUE_YP_POWER_MONITOR_I2C_ADDRESS,
+                ArgusV2Components.TORQUE_YP_POWER_MONITOR_I2C,
+            ],
+            "TORQUE_YM_PWR": [
+                ArgusV2Components.TORQUE_YM_POWER_MONITOR_I2C_ADDRESS,
+                ArgusV2Components.TORQUE_YM_POWER_MONITOR_I2C,
+            ],
+            "TORQUE_ZP_PWR": [
+                ArgusV2Components.TORQUE_ZP_POWER_MONITOR_I2C_ADDRESS,
+                ArgusV2Components.TORQUE_ZP_POWER_MONITOR_I2C,
+            ],
+            "TORQUE_ZM_PWR": [
+                ArgusV2Components.TORQUE_ZM_POWER_MONITOR_I2C_ADDRESS,
+                ArgusV2Components.TORQUE_ZM_POWER_MONITOR_I2C,
+            ],
+            "SOLAR_XP_PWR": [
+                ArgusV2Components.SOLAR_CHARGING_XP_POWER_MONITOR_I2C_ADDRESS,
+                ArgusV2Components.SOLAR_CHARGING_XP_POWER_MONITOR_I2C,
+            ],
+            "SOLAR_XM_PWR": [
+                ArgusV2Components.SOLAR_CHARGING_XM_POWER_MONITOR_I2C_ADDRESS,
+                ArgusV2Components.SOLAR_CHARGING_XM_POWER_MONITOR_I2C,
+            ],
+            "SOLAR_YP_PWR": [
+                ArgusV2Components.SOLAR_CHARGING_YP_POWER_MONITOR_I2C_ADDRESS,
+                ArgusV2Components.SOLAR_CHARGING_YP_POWER_MONITOR_I2C,
+            ],
+            "SOLAR_YM_PWR": [
+                ArgusV2Components.SOLAR_CHARGING_YM_POWER_MONITOR_I2C_ADDRESS,
+                ArgusV2Components.SOLAR_CHARGING_YM_POWER_MONITOR_I2C,
+            ],
+            "SOLAR_ZP_PWR": [
+                ArgusV2Components.SOLAR_CHARGING_ZP_POWER_MONITOR_I2C_ADDRESS,
+                ArgusV2Components.SOLAR_CHARGING_ZP_POWER_MONITOR_I2C,
+            ],
+        }
+        data = locations[location]
+        try:
+            address = data[0]
+            bus = data[1]
+            power_monitor = ADM1176(bus, address)
+
+            return [power_monitor, Errors.NOERROR]
+
+        except Exception as e:
+            print(f"Failed to initialize {location}: {e}")
+            if self.__debug:
+                raise e
+            return [None, Errors.ADM1176_NOT_INITIALIZED]
+
+    def __imu_boot(self, _) -> list[object, int]:
+        """imu_boot: Boot sequence for the IMU
+
+        :return: Error code if the IMU failed to initialize
+        """
+
+        from hal.drivers.bno085 import BNO085, BNO_REPORT_UNCAL_GYROSCOPE, BNO_REPORT_UNCAL_MAGNETOMETER
+
+        try:
+            from hal.drivers.bno085 import BNO085, BNO_REPORT_UNCAL_GYROSCOPE, BNO_REPORT_UNCAL_MAGNETOMETER
+
+            imu = BNO085(
+                ArgusV2Components.IMU_I2C,
+                ArgusV2Components.IMU_I2C_ADDRESS,
+            )
+            imu.enable_feature(BNO_REPORT_UNCAL_MAGNETOMETER)
+            imu.enable_feature(BNO_REPORT_UNCAL_GYROSCOPE)
+
+            return [imu, Errors.NOERROR]
+        except Exception as e:
+            print(f"Failed to initialize IMU: {e}")
+            if self.__debug:
+                raise e
+            return [None, Errors.IMU_NOT_INITIALIZED]
+
+    def __torque_drivers_boot(self, direction) -> list[int]:
+        """Boot sequence for all torque drivers in predefined directions.
+
+        :return: List of error codes for each torque driver in the order of directions
+        """
+        directions = {
+            "XP": [ArgusV2Components.TORQUE_XP_I2C_ADDRESS, ArgusV2Components.TORQUE_COILS_XP_I2C],
+            "XM": [ArgusV2Components.TORQUE_XM_I2C_ADDRESS, ArgusV2Components.TORQUE_COILS_XM_I2C],
+            "YP": [ArgusV2Components.TORQUE_YP_I2C_ADDRESS, ArgusV2Components.TORQUE_COILS_YP_I2C],
+            "YM": [ArgusV2Components.TORQUE_YM_I2C_ADDRESS, ArgusV2Components.TORQUE_COILS_YM_I2C],
+            "ZP": [ArgusV2Components.TORQUE_ZP_I2C_ADDRESS, ArgusV2Components.TORQUE_COILS_ZP_I2C],
+            "ZM": [ArgusV2Components.TORQUE_ZM_I2C_ADDRESS, ArgusV2Components.TORQUE_COILS_ZM_I2C],
+        }
+
+        from hal.drivers.drv8830 import DRV8830
+
+        data = directions[direction]
+
+        try:
+            address = data[0]
+            bus = data[1]
+            torque_driver = DRV8830(bus, address)
+
+            return [torque_driver, Errors.NOERROR]
+
+        except Exception as e:
+            if self.__debug:
+                print(f"Failed to initialize {direction} torque driver: {e}")
+                raise e
+            return [None, Errors.DRV8830_NOT_INITIALIZED]  # Append failure code
+
+    def __light_sensors_boot(self, direction) -> list[object, int]:
+        """Boot sequence for all light sensors in predefined directions.
+
+        :return: List of error codes for each sensor in the order of directions
+        """
+        directions = {
+            "XP": [ArgusV2Components.LIGHT_SENSOR_XP_I2C_ADDRESS, ArgusV2Components.LIGHT_SENSOR_XP_I2C],
+            "XM": [ArgusV2Components.LIGHT_SENSOR_XM_I2C_ADDRESS, ArgusV2Components.LIGHT_SENSOR_XM_I2C],
+            "YP": [ArgusV2Components.LIGHT_SENSOR_YP_I2C_ADDRESS, ArgusV2Components.LIGHT_SENSOR_YP_I2C],
+            "YM": [ArgusV2Components.LIGHT_SENSOR_YM_I2C_ADDRESS, ArgusV2Components.LIGHT_SENSOR_YM_I2C],
+            "ZM": [ArgusV2Components.LIGHT_SENSOR_ZM_I2C_ADDRESS, ArgusV2Components.LIGHT_SENSOR_ZM_I2C],
+            "SUN1": [ArgusV2Components.SUN_SENSOR_ZP1_I2C_ADDRESS, ArgusV2Components.SUN_SENSOR_ZP_I2C],
+            "SUN2": [ArgusV2Components.SUN_SENSOR_ZP2_I2C_ADDRESS, ArgusV2Components.SUN_SENSOR_ZP_I2C],
+            "SUN3": [ArgusV2Components.SUN_SENSOR_ZP3_I2C_ADDRESS, ArgusV2Components.SUN_SENSOR_ZP_I2C],
+            "SUN4": [ArgusV2Components.SUN_SENSOR_ZP4_I2C_ADDRESS, ArgusV2Components.SUN_SENSOR_ZP_I2C],
+        }
+
+        from hal.drivers.opt4001 import OPT4001
+
+        data = directions[direction]
+
+        try:
+            address = data[0]
+            bus = data[1]
+            light_sensor = OPT4001(
+                bus,
+                address,
+                conversion_time=ArgusV2Components.LIGHT_SENSOR_CONVERSION_TIME,
+            )
+            return [light_sensor, Errors.NOERROR]
+
+        except Exception as e:
+            if self.__debug:
+                print(f"Failed to initialize {direction} light sensor: {e}")
+                raise e
+            return [None, Errors.OPT4001_NOT_INITIALIZED]  # Append failure code
+
+    def __radio_boot(self, _) -> list[object, int]:
+        """radio_boot: Boot sequence for the radio
+
+        :return: Error code if the radio failed to initialize
+        """
+
+        from hal.drivers.sx126x import SX1262
+
+        try:
+
+            # Enable power to the radio
+            radioEn = digitalio.DigitalInOut(ArgusV2Components.RADIO_ENABLE)
+            radioEn.direction = digitalio.Direction.OUTPUT
+            radioEn.value = True
+
+            radio = SX1262(
+                spi_bus=ArgusV2Interfaces.SPI,
+                cs=ArgusV2Components.RADIO_CS,
+                irq=ArgusV2Components.RADIO_IRQ,
+                rst=ArgusV2Components.RADIO_RESET,
+                gpio=ArgusV2Components.RADIO_BUSY,
+                tx_en=ArgusV2Components.RADIO_TX_EN,
+                rx_en=ArgusV2Components.RADIO_RX_EN,
+            )
+
+            radio.begin(
+                freq=915.6,
+                bw=125,
+                sf=7,
+                cr=8,
+                syncWord=0x12,
+                power=22,
+                currentLimit=140.0,
+                preambleLength=8,
+                implicit=False,
+                implicitLen=0xFF,
+                crcOn=True,
+                txIq=False,
+                rxIq=False,
+                tcxoVoltage=1.7,
+                useRegulatorLDO=False,
+                blocking=True,
+            )
+
+            return [radio, Errors.NOERROR]
+
+        except Exception as e:
+            if self.__debug:
+                raise e
+
+            return [None, Errors.SX1262_NOT_INITIALIZED]
+
+    def __rtc_boot(self, _) -> list[object, int]:
+        """rtc_boot: Boot sequence for the RTC
+
+        :return: Error code if the RTC failed to initialize
+        """
+
+        from hal.drivers.ds3231 import DS3231
+
+        try:
+            rtc = DS3231(ArgusV2Components.RTC_I2C, ArgusV2Components.RTC_I2C_ADDRESS)
+            return [rtc, Errors.NOERROR]
+        except Exception as e:
+            if self.__debug:
+                raise e
+
+            return [None, Errors.PCF8523_NOT_INITIALIZED]
+
+    def __sd_card_boot(self, _) -> list[object, int]:
+        """sd_card_boot: Boot sequence for the SD card"""
+        try:
+            sd_card = SDCard(
+                ArgusV2Components.SD_CARD_SPI,
+                ArgusV2Components.SD_CARD_CS,
+                ArgusV2Components.SD_BAUD,
+            )
+
+            vfs = VfsFat(sd_card)
+            mount(vfs, ArgusV2Components.VFS_MOUNT_POINT)
+            path.append(ArgusV2Components.VFS_MOUNT_POINT)
+            return [vfs, Errors.NOERROR]
+        except Exception as e:
+            if self.__debug:
+                raise e
+
+            return [None, Errors.SDCARD_NOT_INITIALIZED]
+
+    def __burn_wire_boot(self, _) -> list[object, int]:
+        """burn_wire_boot: Boot sequence for the burn wires"""
+        try:
+            # TODO: Burnwire software module
+            from hal.drivers.burnwire import BurnWires
+
+            burn_wires = BurnWires(
+                ArgusV2Components.BURN_WIRE_ENABLE,
+                ArgusV2Components.BURN_WIRE_XP,
+                ArgusV2Components.BURN_WIRE_XM,
+                ArgusV2Components.BURN_WIRE_YP,
+                ArgusV2Components.BURN_WIRE_YM,
+            )
+
+            return [burn_wires, Errors.NOERROR]
+        except Exception as e:
+            if self.__debug:
+                raise e
+
+            return [None, Errors.BURNWIRES_NOT_INITIALIZED]
+
+    def __fuel_gauge_boot(self, _) -> list[object, int]:
+        """fuel_gauge_boot: Boot sequence for the fuel gauge"""
+
+        from hal.drivers.max17205 import MAX17205
+
+        try:
+
+            fuel_gauge = MAX17205(
+                ArgusV2Components.FUEL_GAUGE_I2C,
+                ArgusV2Components.FUEL_GAUGE_I2C_ADDRESS,
+            )
+
+            return [fuel_gauge, Errors.NOERROR]
+        except Exception as e:
+            if self.__debug:
+                raise e
+            return [None, Errors.MAX17205_NOT_INITIALIZED]
+
+    def reboot_peripheral(self, device_name: str) -> int:
+        """__reboot_peripheral: Reboot a peripheral
+
+        :param peripheral: The peripheral to reboot
+        :return: Error code if the reboot failed
+        """
+        if device_name not in self.__device_list:
+            return Errors.PERIPHERAL_NOT_FOUND
+        # device = self.__boot_list[device_name][0]
+        func = self.__boot_list[device_name][2]
+        args = self.__boot_list[device_name][3] if len(self.__boot_list[device_name]) > 3 else []
+        self.__boot_list[device_name][0] = None
+        if args:
+            self.__device_list[device_name][:2] = func(args)
+        else:
+            self.__device_list[device_name][:2] = func()