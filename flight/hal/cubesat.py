--- conflicted
+++ resolved
@@ -1,373 +1,353 @@
-import time
-
-from hal.drivers.middleware.errors import Errors
-from hal.drivers.middleware.generic_driver import Driver
-
-
-class CubeSat:
-    """CubeSat: Base class for all CubeSat implementations"""
-
-    __slots__ = (
-        "__device_list",
-        "__recent_errors",
-        "__state_flags",
-        "__uart1",
-        "__uart2",
-        "__spi",
-        "__i2c1",
-        "__i2c2",
-        "__gps",
-        "__battery_monitor",
-<<<<<<< HEAD
-        "__jetson_monitor",
-        "__power_monitors",
-=======
-        "__jetson_power_monitor",
->>>>>>> 195306ef
-        "__imu",
-        "__charger",
-        "__torque_x",
-        "__torque_y",
-        "__torque_z",
-        "__light_sensors",
-        "__rtc",
-        "__radio",
-        "__sd_card",
-        "__burn_wires",
-        "__vfs",
-        "__payload_uart",
-        "_time_ref_boot",
-    )
-
-    def __init__(self):
-        # List of successfully initialized devices
-        self.__device_list: list[Driver] = []
-
-        # List of errors from most recent system diagnostic test
-        self.__recent_errors: list[int] = [Errors.NOERROR]
-
-        # State flags
-        self.__state_flags = None
-
-        # # # Interfaces
-        # self.__uart1 = None
-        # self.__uart2 = None
-        # self.__spi = None
-        # self.__i2c1 = None
-        # self.__i2c2 = None
-
-        # Devices
-        self.__charger = None
-        self.__imu = None
-<<<<<<< HEAD
-        self.__imu_name = None
-=======
-        self.__jetson_power_monitor = None
->>>>>>> 195306ef
-        self.__light_sensors = {}
-        self.__torque_drivers = {}
-        self.__power_monitors = {}
-        self.__fuel_gauge = None
-        self.__rtc = None
-        self.__gps = None
-        self.__radio = None
-        self.__sd_card = None
-        self.__burn_wires = None
-        self.__payload_spi = None
-        self.__vfs = None
-
-        # Debugging
-        self._time_ref_boot = int(time.time())
-
-    # ABSTRACT METHOD #
-    def boot_sequence(self) -> list[int]:
-        """boot_sequence: Boot sequence for the CubeSat."""
-        raise NotImplementedError("CubeSats must implement boot method")
-
-    # ABSTRACT METHOD #
-    def run_system_diagnostics(self) -> list[int] | None:
-        """run_diagnostic_test: Run all tests for the component"""
-        raise NotImplementedError("CubeSats must implement diagnostics method")
-
-    def get_recent_errors(self) -> list[int]:
-        """get_recent_errors: Get the most recent errors from the system"""
-        return self._recent_errors
-
-    @property
-    def device_list(self):
-        """device_list: Get the list of successfully initialized devices"""
-        return self.__device_list
-
-    def append_device(self, device):
-        """append_device: Append a device to the device list"""
-        self.__device_list.append(device)
-
-    ######################### STATE FLAGS ########################
-    @property
-    def STATE_FLAGS(self):
-        """STATE_FLAGS: Returns the state flags object
-        :return: object or None
-        """
-        return self._state_flags
-
-    # ######################### INTERFACES #########################
-
-    # @property
-    # def UART1(self):
-    #     """UART: Returns the UART interface"""
-    #     return self.__uart1
-
-    # @property
-    # def UART2(self):
-    #     """UART2: Returns the UART2 interface"""
-    #     return self.__uart2
-
-    # @property
-    # def SPI(self):
-    #     """SPI: Returns the SPI interface"""
-    #     return self.__spi
-
-    # @property
-    # def I2C1(self):
-    #     """I2C: Returns the I2C interface"""
-    #     return self.__i2c1
-
-    # @property
-    # def I2C2(self):
-    #     """I2C2: Returns the I2C2 interface"""
-    #     return self.__i2c2
-
-    ######################### DEVICES #########################
-
-    @property
-    def GPS(self):
-        """GPS: Returns the gps object
-        :return: object or None
-        """
-        return self.__gps
-
-    @property
-<<<<<<< HEAD
-    def POWER_MONITORS(self):
-        """POWER_MONITORS: Returns a dictionary of power monitor with their locations
-        :return: object or None
-        """
-        return self.__power_monitors
-=======
-    def GPS_AVAILABLE(self) -> bool:
-        """GPS_AVAILABLE: Returns True if the GPS is available
-        :return: bool
-        """
-        return self.__gps is not None
-
-    @property
-    def BOARD_POWER_MONITOR(self):
-        """BOARD_POWER_MONITOR: Returns the board power monitor object
-        :return: object or None
-        """
-        return self.__board_power_monitor
-
-    @property
-    def BOARD_POWER_MONITOR_AVAILABLE(self) -> bool:
-        """BOARD_POWER_MONITOR_AVAILABLE: Returns True if the board power monitor is available
-        :return: bool
-        """
-        return self.__board_power_monitor is not None
-
-    @property
-    def JETSON_POWER_MONITOR(self):
-        """JETSON_MONITOR: Returns the Jetson monitor object
-        :return: object or None
-        """
-        return self.__jetson_power_monitor
-
-    @property
-    def JETSON_POWER_MONITOR_AVAILABLE(self) -> bool:
-        """JETSON_POWER_MONITOR_AVAILABLE: Returns True if the Jetson power monitor is available
-        :return: bool
-        """
-        return self.__jetson__power_monitor is not None
->>>>>>> 195306ef
-
-    @property
-    def IMU(self):
-        """IMU: Returns the IMU object
-        :return: object or None
-        """
-        return self.__imu
-
-    @property
-<<<<<<< HEAD
-    def IMU_NAME(self):
-        """IMU_NAME: Returns the IMU name
-=======
-    def IMU_AVAILABLE(self) -> bool:
-        """IMU_AVAILABLE: Returns True if the IMU is available
-        :return: bool
-        """
-        return self.__imu is not None
-
-    @property
-    def CHARGER(self):
-        """CHARGER: Returns the charger object
->>>>>>> 195306ef
-        :return: object or None
-        """
-        return self.__imu_name
-
-    @property
-<<<<<<< HEAD
-    def CHARGER(self):
-        """CHARGER: Returns the charger object
-=======
-    def CHARGER_AVAILABLE(self) -> bool:
-        """CHARGER_AVAILABLE: Returns True if the charger is available
-        :return: bool
-        """
-        return self.__charger is not None
-
-    @property
-    def TORQUE_XP_POWER_MONITOR(self):
-        """TORQUE_XP: Returns the torque driver in the x+ direction
->>>>>>> 195306ef
-        :return: object or None
-        """
-        return self.__charger
-
-    @property
-    def TORQUE_XP_POWER_MONITOR_AVAILABLE(self) -> bool:
-        """TORQUE_XP_POWER_MONITOR_AVAILABLE: Returns True if the torque driver in the x+ direction is available
-        :return: bool
-        """
-        return self.__torque_xp_power_monitor is not None
-
-    @property
-    def TORQUE_DRIVERS(self):
-        """Returns a dictionary of torque drivers with the direction as the key (e.g. 'XP', 'XM', 'YP', 'YM', 'ZM')"""
-        return self.__torque_drivers
-
-<<<<<<< HEAD
-    @property
-    def FUEL_GAUGE(self):
-        """FUEL_GAUGE: Returns the fuel gauge object
-        :return: object or None
-        """
-        return self.__fuel_gauge
-
-    # ABSTRACT METHOD #
-    def APPLY_MAGNETIC_CONTROL(self) -> None:
-        """CONTROL_COILS: Control the coils on the CubeSat, depending on the control mode (identiical for all coils)."""
-        raise NotImplementedError("CubeSats must implement the control coils method")
-=======
-    def TORQUE_DRIVERS_AVAILABLE(self, dir: str) -> bool:
-        """Returns True if the specific torque driver for the given direction is available.
-
-        :param dir: The direction key (e.g., 'XP', 'XM', etc.)
-        :return: bool - True if the driver exists and is not None, False otherwise.
-        """
-        return dir in self.__torque_drivers and self.__torque_drivers[dir] is not None
->>>>>>> 195306ef
-
-    @property
-    def LIGHT_SENSORS(self):
-        """Returns a dictionary of light sensors with the direction as the key (e.g. 'XP', 'XM', 'YP', 'YM', 'ZM')"""
-        return self.__light_sensors
-
-    def LIGHT_SENSOR_AVAILABLE(self, dir: str) -> bool:
-        """Returns True if the specific light sensor for the given direction is available.
-
-        :param dir: The direction key (e.g., 'XP', 'XM', etc.)
-        :return: bool - True if the sensor exists and is not None, False otherwise.
-        """
-        return dir in self.__light_sensors and self.__light_sensors[dir] is not None
-
-    @property
-    def RTC(self):
-        """RTC: Returns the RTC object
-        :return: object or None
-        """
-        return self.__rtc
-
-    @property
-    def RTC_AVAILABLE(self) -> bool:
-        """RTC_AVAILABLE: Returns True if the RTC is available
-        :return: bool
-        """
-        return self.__rtc is not None
-
-    @property
-    def RADIO(self):
-        """RADIO: Returns the radio object
-        :return: object or None
-        """
-        return self.__radio
-
-    @property
-    def RADIO_AVAILABLE(self) -> bool:
-        """RADIO_AVAILABLE: Returns True if the radio is available
-        :return: bool
-        """
-        return self.__radio is not None
-
-    @property
-    def BURN_WIRES(self):
-        """BURN_WIRES: Returns the burn wire object
-        :return: object or None
-        """
-        return self.__burn_wires
-
-    @property
-    def BURN_WIRES_AVAILABLE(self) -> bool:
-        """BURN_WIRES_AVAILABLE: Returns True if the burn wires are available
-        :return: bool
-        """
-        return self.__burn_wires is not None
-
-    @property
-    def SD_CARD(self):
-        """SD_CARD: Returns the SD card object
-        :return: object or None
-        """
-        return self.__sd_card
-
-    @property
-    def SD_CARD_AVAILABLE(self) -> bool:
-        """SD_CARD_AVAILABLE: Returns True if the SD card is available
-        :return: bool
-        """
-        return self.__sd_card is not None
-
-    @property
-    def VFS(self):
-        """VFS: Returns the VFS object
-        :return: object or None
-        """
-        return self.__vfs
-
-    @property
-    def VFS_AVAILABLE(self) -> bool:
-        """VFS_AVAILABLE: Returns True if the VFS is available
-        :return: bool
-        """
-        return self.__vfs is not None
-
-    @property
-    def PAYLOADUART(self):
-        """PAYLOAD_EN: Returns the payload enable object
-        :return: object or None
-        """
-        return self.__payload_uart
-
-    @property
-    def PAYLOADUART_AVAILABLE(self) -> bool:
-        """PAYLOADUART_AVAILABLE: Returns True if the payload UART is available
-        :return: bool
-        """
-        return self.__payload_uart is not None
-
-    @property
-    def BOOTTIME(self):
-        """BOOTTIME: Returns the reference count since the board booted
-        :return: object or None
-        """
-        return self._time_ref_boot
+import time
+
+from hal.drivers.middleware.errors import Errors
+from hal.drivers.middleware.generic_driver import Driver
+
+
+class CubeSat:
+    """CubeSat: Base class for all CubeSat implementations"""
+
+    __slots__ = (
+        "__device_list",
+        "__recent_errors",
+        "__state_flags",
+        "__uart1",
+        "__uart2",
+        "__spi",
+        "__i2c1",
+        "__i2c2",
+        "__gps",
+        "__battery_monitor",
+        "__jetson_power_monitor",
+        "__power_monitors",
+        "__imu",
+        "__charger",
+        "__torque_x",
+        "__torque_y",
+        "__torque_z",
+        "__light_sensors",
+        "__rtc",
+        "__radio",
+        "__sd_card",
+        "__burn_wires",
+        "__vfs",
+        "__payload_uart",
+        "_time_ref_boot",
+    )
+
+    def __init__(self):
+        # List of successfully initialized devices
+        self.__device_list: list[Driver] = []
+
+        # List of errors from most recent system diagnostic test
+        self.__recent_errors: list[int] = [Errors.NOERROR]
+
+        # State flags
+        self.__state_flags = None
+
+        # # # Interfaces
+        # self.__uart1 = None
+        # self.__uart2 = None
+        # self.__spi = None
+        # self.__i2c1 = None
+        # self.__i2c2 = None
+
+        # Devices
+        self.__charger = None
+        self.__imu = None
+        self.__imu_name = None
+        self.__light_sensors = {}
+        self.__torque_drivers = {}
+        self.__power_monitors = {}
+        self.__fuel_gauge = None
+        self.__rtc = None
+        self.__gps = None
+        self.__radio = None
+        self.__sd_card = None
+        self.__burn_wires = None
+        self.__payload_spi = None
+        self.__vfs = None
+
+        # Debugging
+        self._time_ref_boot = int(time.time())
+
+    # ABSTRACT METHOD #
+    def boot_sequence(self) -> list[int]:
+        """boot_sequence: Boot sequence for the CubeSat."""
+        raise NotImplementedError("CubeSats must implement boot method")
+
+    # ABSTRACT METHOD #
+    def run_system_diagnostics(self) -> list[int] | None:
+        """run_diagnostic_test: Run all tests for the component"""
+        raise NotImplementedError("CubeSats must implement diagnostics method")
+
+    def get_recent_errors(self) -> list[int]:
+        """get_recent_errors: Get the most recent errors from the system"""
+        return self._recent_errors
+
+    @property
+    def device_list(self):
+        """device_list: Get the list of successfully initialized devices"""
+        return self.__device_list
+
+    def append_device(self, device):
+        """append_device: Append a device to the device list"""
+        self.__device_list.append(device)
+
+    ######################### STATE FLAGS ########################
+    @property
+    def STATE_FLAGS(self):
+        """STATE_FLAGS: Returns the state flags object
+        :return: object or None
+        """
+        return self._state_flags
+
+    # ######################### INTERFACES #########################
+
+    # @property
+    # def UART1(self):
+    #     """UART: Returns the UART interface"""
+    #     return self.__uart1
+
+    # @property
+    # def UART2(self):
+    #     """UART2: Returns the UART2 interface"""
+    #     return self.__uart2
+
+    # @property
+    # def SPI(self):
+    #     """SPI: Returns the SPI interface"""
+    #     return self.__spi
+
+    # @property
+    # def I2C1(self):
+    #     """I2C: Returns the I2C interface"""
+    #     return self.__i2c1
+
+    # @property
+    # def I2C2(self):
+    #     """I2C2: Returns the I2C2 interface"""
+    #     return self.__i2c2
+
+    ######################### DEVICES #########################
+
+    @property
+    def GPS(self):
+        """GPS: Returns the gps object
+        :return: object or None
+        """
+        return self.__gps
+
+    @property
+    def GPS_AVAILABLE(self) -> bool:
+        """GPS_AVAILABLE: Returns True if the GPS is available
+        :return: bool
+        """
+        return self.__gps is not None
+
+    @property
+    def BOARD_POWER_MONITOR(self):
+        """BOARD_POWER_MONITOR: Returns the board power monitor object
+        :return: object or None
+        """
+        return self.__board_power_monitor
+
+    @property
+    def BOARD_POWER_MONITOR_AVAILABLE(self) -> bool:
+        """BOARD_POWER_MONITOR_AVAILABLE: Returns True if the board power monitor is available
+        :return: bool
+        """
+        return self.__board_power_monitor is not None
+
+    @property
+    def JETSON_POWER_MONITOR(self):
+        """JETSON_MONITOR: Returns the Jetson monitor object
+        :return: object or None
+        """
+        return self.__jetson_power_monitor
+
+    @property
+    def JETSON_POWER_MONITOR_AVAILABLE(self) -> bool:
+        """JETSON_POWER_MONITOR_AVAILABLE: Returns True if the Jetson power monitor is available
+        :return: bool
+        """
+        return self.__jetson__power_monitor is not None
+        return self.__power_monitors
+
+    @property
+    def IMU(self):
+        """IMU: Returns the IMU object
+        :return: object or None
+        """
+        return self.__imu
+
+    @property
+    def IMU_NAME(self):
+        """IMU_NAME: Returns the IMU name
+        :return: object or None
+        """
+        return self.__imu_name
+
+    @property
+    def IMU_AVAILABLE(self) -> bool:
+        """IMU_AVAILABLE: Returns True if the IMU is available
+        :return: bool
+        """
+        return self.__imu is not None
+
+    @property
+    def CHARGER(self):
+        """CHARGER: Returns the charger object
+        :return: object or None
+        """
+        return self.__charger
+
+    @property
+    def CHARGER_AVAILABLE(self) -> bool:
+        """CHARGER_AVAILABLE: Returns True if the charger is available
+        :return: bool
+        """
+        return self.__charger is not None
+
+    @property
+    def TORQUE_XP_POWER_MONITOR(self):
+        """TORQUE_XP: Returns the torque driver in the x+ direction
+        :return: object or None
+        """
+        return self.__torque_xp_power_monitor
+
+    @property
+    def TORQUE_XP_POWER_MONITOR_AVAILABLE(self) -> bool:
+        """TORQUE_XP_POWER_MONITOR_AVAILABLE: Returns True if the torque driver in the x+ direction is available
+        :return: bool
+        """
+        return self.__torque_xp_power_monitor is not None
+
+    @property
+    def TORQUE_DRIVERS(self):
+        """Returns a dictionary of torque drivers with the direction as the key (e.g. 'XP', 'XM', 'YP', 'YM', 'ZM')"""
+        return self.__torque_drivers
+
+    @property
+    def FUEL_GAUGE(self):
+        """FUEL_GAUGE: Returns the fuel gauge object
+        :return: object or None
+        """
+        return self.__fuel_gauge
+
+    # ABSTRACT METHOD #
+    def APPLY_MAGNETIC_CONTROL(self) -> None:
+        """CONTROL_COILS: Control the coils on the CubeSat, depending on the control mode (identiical for all coils)."""
+        raise NotImplementedError("CubeSats must implement the control coils method")
+
+    def TORQUE_DRIVERS_AVAILABLE(self, dir: str) -> bool:
+        """Returns True if the specific torque driver for the given direction is available.
+
+        :param dir: The direction key (e.g., 'XP', 'XM', etc.)
+        :return: bool - True if the driver exists and is not None, False otherwise.
+        """
+        return dir in self.__torque_drivers and self.__torque_drivers[dir] is not None
+
+    @property
+    def LIGHT_SENSORS(self):
+        """Returns a dictionary of light sensors with the direction as the key (e.g. 'XP', 'XM', 'YP', 'YM', 'ZM')"""
+        return self.__light_sensors
+
+    def LIGHT_SENSOR_AVAILABLE(self, dir: str) -> bool:
+        """Returns True if the specific light sensor for the given direction is available.
+
+        :param dir: The direction key (e.g., 'XP', 'XM', etc.)
+        :return: bool - True if the sensor exists and is not None, False otherwise.
+        """
+        return dir in self.__light_sensors and self.__light_sensors[dir] is not None
+
+    @property
+    def RTC(self):
+        """RTC: Returns the RTC object
+        :return: object or None
+        """
+        return self.__rtc
+
+    @property
+    def RTC_AVAILABLE(self) -> bool:
+        """RTC_AVAILABLE: Returns True if the RTC is available
+        :return: bool
+        """
+        return self.__rtc is not None
+
+    @property
+    def RADIO(self):
+        """RADIO: Returns the radio object
+        :return: object or None
+        """
+        return self.__radio
+
+    @property
+    def RADIO_AVAILABLE(self) -> bool:
+        """RADIO_AVAILABLE: Returns True if the radio is available
+        :return: bool
+        """
+        return self.__radio is not None
+
+    @property
+    def BURN_WIRES(self):
+        """BURN_WIRES: Returns the burn wire object
+        :return: object or None
+        """
+        return self.__burn_wires
+
+    @property
+    def BURN_WIRES_AVAILABLE(self) -> bool:
+        """BURN_WIRES_AVAILABLE: Returns True if the burn wires are available
+        :return: bool
+        """
+        return self.__burn_wires is not None
+
+    @property
+    def SD_CARD(self):
+        """SD_CARD: Returns the SD card object
+        :return: object or None
+        """
+        return self.__sd_card
+
+    @property
+    def SD_CARD_AVAILABLE(self) -> bool:
+        """SD_CARD_AVAILABLE: Returns True if the SD card is available
+        :return: bool
+        """
+        return self.__sd_card is not None
+
+    @property
+    def VFS(self):
+        """VFS: Returns the VFS object
+        :return: object or None
+        """
+        return self.__vfs
+
+    @property
+    def VFS_AVAILABLE(self) -> bool:
+        """VFS_AVAILABLE: Returns True if the VFS is available
+        :return: bool
+        """
+        return self.__vfs is not None
+
+    @property
+    def PAYLOADUART(self):
+        """PAYLOAD_EN: Returns the payload enable object
+        :return: object or None
+        """
+        return self.__payload_uart
+
+    @property
+    def PAYLOADUART_AVAILABLE(self) -> bool:
+        """PAYLOADUART_AVAILABLE: Returns True if the payload UART is available
+        :return: bool
+        """
+        return self.__payload_uart is not None
+
+    @property
+    def BOOTTIME(self):
+        """BOOTTIME: Returns the reference count since the board booted
+        :return: object or None
+        """
+        return self._time_ref_boot