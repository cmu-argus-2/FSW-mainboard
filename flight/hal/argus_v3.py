--- conflicted
+++ resolved
@@ -25,10 +25,6 @@
     PERIPH_PWR_EN = digitalio.DigitalInOut(board.PERIPH_PWR_EN)
     PERIPH_PWR_EN.direction = digitalio.Direction.OUTPUT
     PERIPH_PWR_EN.value = True
-<<<<<<< HEAD
-    time.sleep(2)  # Wait for peripherals to power up
-=======
->>>>>>> e6d55ba4
 
     PERIPH_PWR_OVC = digitalio.DigitalInOut(board.PERIPH_PWR_FLT)
     PERIPH_PWR_OVC.direction = digitalio.Direction.INPUT
