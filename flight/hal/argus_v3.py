"""
Author: Perrin
Description: This file contains the definition of the ArgusV3 class and its associated interfaces and components.
"""

import time
from sys import path

import board
import digitalio
from busio import I2C, SPI, UART
from hal.cubesat import ASIL1, ASIL2, ASIL3, ASIL4, CubeSat
from hal.drivers.errors import Errors
from micropython import const
from sdcardio import SDCard
from storage import VfsFat, mount


class ArgusV3Power:
    #########
    # eFUSE #
    #########

    # PERIPHERALS 3.3V
    PERIPH_PWR_EN = digitalio.DigitalInOut(board.PERIPH_PWR_EN)
    PERIPH_PWR_EN.direction = digitalio.Direction.OUTPUT
    PERIPH_PWR_EN.value = True

    PERIPH_PWR_OVC = digitalio.DigitalInOut(board.PERIPH_PWR_FLT)
    PERIPH_PWR_OVC.direction = digitalio.Direction.INPUT

    """
    Peripherlas 3.3V must be enabled before accessing I2C devices
    to ensure addresses are correct as we have different address configurations
    """
    time.sleep(0.1)  # Wait for peripherals to power up

    # MAIN (MCU, WATCHDOG) 3.3V
    MAIN_PWR_RESET = digitalio.DigitalInOut(board.MAIN_PWR_RST)
    MAIN_PWR_RESET.direction = digitalio.Direction.OUTPUT

    # GPS
    GPS_EN = digitalio.DigitalInOut(board.GPS_EN)
    GPS_EN.direction = digitalio.Direction.OUTPUT
    GPS_EN.value = True

    GPS_OVC = digitalio.DigitalInOut(board.GPS_FLT)
    GPS_OVC.direction = digitalio.Direction.INPUT

    RADIO_EN = digitalio.DigitalInOut(board.LORA_EN)
    RADIO_EN.direction = digitalio.Direction.OUTPUT
    RADIO_EN.value = True

    RADIO_OVC = digitalio.DigitalInOut(board.LORA_FLT)
    RADIO_OVC.direction = digitalio.Direction.INPUT

    COIL_EN = digitalio.DigitalInOut(board.COIL_EN)
    COIL_EN.direction = digitalio.Direction.OUTPUT
    COIL_EN.value = True

    BATT_HEAT_EN = digitalio.DigitalInOut(board.HEAT_EN)
    BATT_HEAT_EN.direction = digitalio.Direction.OUTPUT
    BATT_HEAT_EN.value = False

    BATT_HEATER0_ON = digitalio.DigitalInOut(board.HEAT0_ON)
    BATT_HEATER0_ON.direction = digitalio.Direction.OUTPUT
    BATT_HEATER0_ON.value = False

    BATT_HEATER1_ON = digitalio.DigitalInOut(board.HEAT1_ON)
    BATT_HEATER1_ON.direction = digitalio.Direction.OUTPUT
    BATT_HEATER1_ON.value = False

    PAYLOAD_OVC = digitalio.DigitalInOut(board.PAYLOAD_FLT)
    PAYLOAD_OVC.direction = digitalio.Direction.INPUT


class ArgusV3Interfaces:
    """
    This class represents the interfaces used in the ArgusV3 module.
    """

    I2C0_SDA = board.SDA0
    I2C0_SCL = board.SCL0

    # Line may not be connected, try except sequence
    try:
        I2C0 = I2C(I2C0_SCL, I2C0_SDA, frequency=400000)
    except Exception:
        I2C0 = None

    I2C1_SDA = board.SDA1
    I2C1_SCL = board.SCL1

    # Line may not be connected, try except sequence
    try:
        I2C1 = I2C(I2C1_SCL, I2C1_SDA, frequency=400000)
    except Exception:
        I2C1 = None

    SPI0_SCK = board.CLK0
    SPI0_MOSI = board.MOSI0
    SPI0_MISO = board.MISO0
    SPI0 = SPI(SPI0_SCK, MOSI=SPI0_MOSI, MISO=SPI0_MISO)

    SPI1_SCK = board.CLK1
    SPI1_MOSI = board.MOSI1
    SPI1_MISO = board.MISO1
    SPI1 = SPI(SPI1_SCK, MOSI=SPI1_MOSI, MISO=SPI1_MISO)

    UART0_BAUD = const(115200)
    UART0_TX = board.TX0
    UART0_RX = board.RX0
    UART0 = UART(UART0_TX, UART0_RX, baudrate=UART0_BAUD)

    JETSON_BAUD = const(57600)
    JETSON_TX = board.TX1
    JETSON_RX = board.RX1
    JETSON_UART = UART(JETSON_TX, JETSON_RX, baudrate=JETSON_BAUD)


class ArgusV3Components:
    """
    Represents the components used in the Argus V3 system.

    This class defines constants for various components such as GPS, battery,
    power monitor, Jetson power monitor, IMU, charger, torque coils,
    light sensors, radio, and SD card.
    """

    ########
    # I2C0 #
    ########

    # IMU
    IMU_I2C = ArgusV3Interfaces.I2C0
    IMU_I2C_ADDRESS = const(0x4A)

    # XM TORQUE COILS
    TORQUE_COILS_XM_I2C = ArgusV3Interfaces.I2C0
    TORQUE_XM_I2C_ADDRESS = const(0x30)

    # XM SOLAR CHARGING POWER MONITOR
    SOLAR_CHARGING_XM_POWER_MONITOR_I2C = ArgusV3Interfaces.I2C0
    SOLAR_CHARGING_XM_POWER_MONITOR_I2C_ADDRESS = const(0x40)

    # XM LIGHT SENSOR
    LIGHT_SENSOR_XM_I2C = ArgusV3Interfaces.I2C0
    LIGHT_SENSOR_XM_I2C_ADDRESS = const(0x44)

    # YM TORQUE COILS
    TORQUE_COILS_YM_I2C = ArgusV3Interfaces.I2C0
    TORQUE_YM_I2C_ADDRESS = const(0x31)

    # YM SOLAR CHARGING POWER MONITOR
    SOLAR_CHARGING_YM_POWER_MONITOR_I2C = ArgusV3Interfaces.I2C0
    SOLAR_CHARGING_YM_POWER_MONITOR_I2C_ADDRESS = const(0x41)

    # YM LIGHT SENSOR
    LIGHT_SENSOR_YM_I2C = ArgusV3Interfaces.I2C0
    LIGHT_SENSOR_YM_I2C_ADDRESS = const(0x45)

    # ZM TORQUE COILS
    TORQUE_COILS_ZM_I2C = ArgusV3Interfaces.I2C0
    TORQUE_ZM_I2C_ADDRESS = const(0x32)

    # ZM LIGHT SENSOR
    LIGHT_SENSOR_ZM_I2C = ArgusV3Interfaces.I2C0
    LIGHT_SENSOR_ZM_I2C_ADDRESS = const(0x46)

    # ZM BURN WIRE DRIVER
    BURN_WIRE_I2C = ArgusV3Interfaces.I2C0
    BURN_WIRE_I2C_ADDRESS = const(0x60)

    ########
    # I2C1 #
    ########

    # BOARD POWER MONITOR
    BOARD_POWER_MONITOR_I2C = ArgusV3Interfaces.I2C1
    BOARD_POWER_MONITOR_I2C_ADDRESS = const(0x40)

    # GPS POWER MONITOR
    GPS_POWER_MONITOR_I2C = ArgusV3Interfaces.I2C1
    GPS_POWER_MONITOR_I2C_ADDRESS = const(0x41)

    # LORA POWER MONITOR
    RADIO_POWER_MONITOR_I2C = ArgusV3Interfaces.I2C1
    RADIO_POWER_MONITOR_I2C_ADDRESS = const(0x42)

    # JETSON POWER MONITOR
    JETSON_POWER_MONITOR_I2C = ArgusV3Interfaces.I2C1
    JETSON_POWER_MONITOR_I2C_ADDRESS = const(0x43)

    # RTC
    RTC_I2C = ArgusV3Interfaces.I2C1
    RTC_I2C_ADDRESS = const(0x68)

    # XP TORQUE COILS
    TORQUE_COILS_XP_I2C = ArgusV3Interfaces.I2C1
    TORQUE_XP_I2C_ADDRESS = const(0x30)

    # XP SOLAR CHARGING POWER MONITOR
    SOLAR_CHARGING_XP_POWER_MONITOR_I2C = ArgusV3Interfaces.I2C1
    SOLAR_CHARGING_XP_POWER_MONITOR_I2C_ADDRESS = const(0x48)

    # XP LIGHT SENSOR
    LIGHT_SENSOR_XP_I2C = ArgusV3Interfaces.I2C1
    LIGHT_SENSOR_XP_I2C_ADDRESS = const(0x44)

    # YP TORQUE COILS
    TORQUE_COILS_YP_I2C = ArgusV3Interfaces.I2C1
    TORQUE_YP_I2C_ADDRESS = const(0x31)

    # YP SOLAR CHARGING POWER MONITOR
    SOLAR_CHARGING_YP_POWER_MONITOR_I2C = ArgusV3Interfaces.I2C1
    SOLAR_CHARGING_YP_POWER_MONITOR_I2C_ADDRESS = const(0x4A)

    # YP LIGHT SENSOR
    LIGHT_SENSOR_YP_I2C = ArgusV3Interfaces.I2C1
    LIGHT_SENSOR_YP_I2C_ADDRESS = const(0x45)

    # ZP TORQUE COILS
    TORQUE_COILS_ZP_I2C = ArgusV3Interfaces.I2C1
    TORQUE_ZP_I2C_ADDRESS = const(0x12)

    # ZP SOLAR CHARGING POWER MONITOR
    SOLAR_CHARGING_ZP_POWER_MONITOR_I2C = ArgusV3Interfaces.I2C1
    SOLAR_CHARGING_ZP_POWER_MONITOR_I2C_ADDRESS = const(0x62)

    # ZP SUN SENSOR
    SUN_SENSOR_ZP_I2C = ArgusV3Interfaces.I2C1
    SUN_SENSOR_ZP1_I2C_ADDRESS = const(0x64)
    SUN_SENSOR_ZP2_I2C_ADDRESS = const(0x65)
    SUN_SENSOR_ZP3_I2C_ADDRESS = const(0x66)
    SUN_SENSOR_ZP4_I2C_ADDRESS = const(0x67)

    # BATTERY BOARD FUEL GAUGE
    FUEL_GAUGE_I2C = ArgusV3Interfaces.I2C1
    FUEL_GAUGE_I2C_ADDRESS = const(0x36)
    FUEL_GAUGE_ALERT = board.BATT_ALRT

    ########
    # SPI0 #
    ########

    # RADIO
    RADIO_SPI = ArgusV3Interfaces.SPI0
    RADIO_CS = board.LORA_nCS
    RADIO_RESET = board.LORA_nRST
    RADIO_TX_EN = board.LORA_TX_EN
    RADIO_RX_EN = board.LORA_RX_EN
    RADIO_BUSY = board.LORA_BUSY
    RADIO_IRQ = board.LORA_INT

    ########
    # SPI1 #
    ########

    # SD CARD
    SD_CARD_SPI = ArgusV3Interfaces.SPI1
    SD_CARD_CS = board.SD_CS
    SD_BAUD = const(4000000)  # 4 MHz

    # Payload
    PAYLOAD_IO0 = board.PAYLOAD_IO0
    PAYLOAD_IO1 = board.PAYLOAD_IO1
    PAYLOAD_IO2 = board.PAYLOAD_IO2
    PAYLOAD_CS = board.PAYLOAD_nCS
    PAYLOAD_EN = board.PAYLOAD_EN

    #########
    # UART0 #
    #########

    # GPS
    GPS_UART = ArgusV3Interfaces.UART0
<<<<<<< HEAD
    GPS_OVC = digitalio.DigitalInOut(board.GPS_FLT)
    GPS_OVC.direction = digitalio.Direction.INPUT
=======
    GPS_ENABLE = board.GPS_EN
>>>>>>> ce3e5ce6

    #########
    # UART1 #
    #########

    # JETSON
    JETSON_UART = ArgusV3Interfaces.JETSON_UART
    JETSON_ENABLE = digitalio.DigitalInOut(board.JETSON_EN)
    JETSON_ENABLE.direction = digitalio.Direction.OUTPUT

    ########
    # MISC #
    ########

    # NEOPIXEL
    NEOPIXEL_SDA = board.NEOPIXEL
    NEOPIXEL_N = const(1)
    NEOPIXEL_BRIGHTNESS = 0.2

    # REACTION WHEEL
    RW_ENABLE = board.RW_EN

    # VFS
    VFS_MOUNT_POINT = "/sd"

    LIGHT_SENSOR_CONVERSION_TIME = 0b0000


class ArgusV3(CubeSat):
    """ArgusV3: Represents the Argus V3 CubeSat."""

    def __init__(self, debug: bool = False):
        """__init__: Initializes the Argus V3 CubeSat."""
        self.__debug = debug

        super().__init__()

        self.__payload_uart = ArgusV3Interfaces.JETSON_UART

    ######################## BOOT SEQUENCE ########################

    def __boot_device(self, name: str, device: object):
        func = device.boot_fn
        device.device, device.error = func(name)

    def boot_sequence(self):
        """boot_sequence: Boot sequence for the CubeSat."""

        for name, device in self.__device_list.items():
            self.__boot_device(name, device)

    def __gps_boot(self, _) -> list[object, int]:
        """GPS_boot: Boot sequence for the GPS

        :return: Error code if the GPS failed to initialize
        """

        from hal.drivers.gps import GPS

        try:
            gps = GPS(ArgusV3Components.GPS_UART, None, False, False)

            return [gps, Errors.NO_ERROR]
        except Exception as e:
            if self.__debug:
                raise e

            return [None, Errors.DEVICE_NOT_INITIALISED]

    def __power_monitor_boot(self, location) -> list[object, int]:
        """power_monitor_boot: Boot sequence for the power monitor

        :return: Error code if the power monitor failed to initialize
        """

        from hal.drivers.adm1176 import ADM1176

        locations = {
            "BOARD_PWR": [ArgusV3Components.BOARD_POWER_MONITOR_I2C_ADDRESS, ArgusV3Components.BOARD_POWER_MONITOR_I2C],
            "RADIO_PWR": [ArgusV3Components.RADIO_POWER_MONITOR_I2C_ADDRESS, ArgusV3Components.RADIO_POWER_MONITOR_I2C],
            "GPS_PWR": [ArgusV3Components.GPS_POWER_MONITOR_I2C_ADDRESS, ArgusV3Components.GPS_POWER_MONITOR_I2C],
            "JETSON_PWR": [ArgusV3Components.JETSON_POWER_MONITOR_I2C_ADDRESS, ArgusV3Components.JETSON_POWER_MONITOR_I2C],
            "XP_PWR": [
                ArgusV3Components.SOLAR_CHARGING_XP_POWER_MONITOR_I2C_ADDRESS,
                ArgusV3Components.SOLAR_CHARGING_XP_POWER_MONITOR_I2C,
            ],
            "XM_PWR": [
                ArgusV3Components.SOLAR_CHARGING_XM_POWER_MONITOR_I2C_ADDRESS,
                ArgusV3Components.SOLAR_CHARGING_XM_POWER_MONITOR_I2C,
            ],
            "YP_PWR": [
                ArgusV3Components.SOLAR_CHARGING_YP_POWER_MONITOR_I2C_ADDRESS,
                ArgusV3Components.SOLAR_CHARGING_YP_POWER_MONITOR_I2C,
            ],
            "YM_PWR": [
                ArgusV3Components.SOLAR_CHARGING_YM_POWER_MONITOR_I2C_ADDRESS,
                ArgusV3Components.SOLAR_CHARGING_YM_POWER_MONITOR_I2C,
            ],
            "ZP_PWR": [
                ArgusV3Components.SOLAR_CHARGING_ZP_POWER_MONITOR_I2C_ADDRESS,
                ArgusV3Components.SOLAR_CHARGING_ZP_POWER_MONITOR_I2C,
            ],
        }
        data = locations[location]
        try:
            address = data[0]
            bus = data[1]
            power_monitor = ADM1176(bus, address)

            return [power_monitor, Errors.NO_ERROR]

        except Exception as e:
            if self.__debug:
                raise e
            return [None, Errors.DEVICE_NOT_INITIALISED]

    def __imu_boot(self, _) -> list[object, int]:
        """imu_boot: Boot sequence for the IMU

        :return: Error code if the IMU failed to initialize
        """

        from hal.drivers.bno085 import BNO085, BNO_REPORT_UNCAL_GYROSCOPE, BNO_REPORT_UNCAL_MAGNETOMETER

        try:
            imu = BNO085(
                ArgusV3Components.IMU_I2C,
                ArgusV3Components.IMU_I2C_ADDRESS,
            )
            imu.enable_feature(BNO_REPORT_UNCAL_MAGNETOMETER)
            imu.enable_feature(BNO_REPORT_UNCAL_GYROSCOPE)

            return [imu, Errors.NO_ERROR]
        except Exception as e:
            if self.__debug:
                raise e
            return [None, Errors.DEVICE_NOT_INITIALISED]

    def __torque_driver_boot(self, direction) -> list[int]:
        """Boot sequence for all torque drivers in predefined directions.

        :return: List of error codes for each torque driver in the order of directions
        """
        directions = {
            "TORQUE_XP": [ArgusV3Components.TORQUE_XP_I2C_ADDRESS, ArgusV3Components.TORQUE_COILS_XP_I2C],
            "TORQUE_XM": [ArgusV3Components.TORQUE_XM_I2C_ADDRESS, ArgusV3Components.TORQUE_COILS_XM_I2C],
            "TORQUE_YP": [ArgusV3Components.TORQUE_YP_I2C_ADDRESS, ArgusV3Components.TORQUE_COILS_YP_I2C],
            "TORQUE_YM": [ArgusV3Components.TORQUE_YM_I2C_ADDRESS, ArgusV3Components.TORQUE_COILS_YM_I2C],
            "TORQUE_ZP": [ArgusV3Components.TORQUE_ZP_I2C_ADDRESS, ArgusV3Components.TORQUE_COILS_ZP_I2C],
            "TORQUE_ZM": [ArgusV3Components.TORQUE_ZM_I2C_ADDRESS, ArgusV3Components.TORQUE_COILS_ZM_I2C],
        }
        from hal.drivers.drv8235 import DRV8235

        data = directions[direction]

        try:
            address = data[0]
            bus = data[1]
            torque_driver = DRV8235(bus, address)

            return [torque_driver, Errors.NO_ERROR]

        except Exception as e:
            if self.__debug:
                raise e
            return [None, Errors.DEVICE_NOT_INITIALISED]

    def __light_sensor_boot(self, direction) -> list[object, int]:
        """Boot sequence for all light sensors in predefined directions.

        :return: List of error codes for each sensor in the order of directions
        """
        directions = {
            "LIGHT_XP": [ArgusV3Components.LIGHT_SENSOR_XP_I2C_ADDRESS, ArgusV3Components.LIGHT_SENSOR_XP_I2C],
            "LIGHT_XM": [ArgusV3Components.LIGHT_SENSOR_XM_I2C_ADDRESS, ArgusV3Components.LIGHT_SENSOR_XM_I2C],
            "LIGHT_YP": [ArgusV3Components.LIGHT_SENSOR_YP_I2C_ADDRESS, ArgusV3Components.LIGHT_SENSOR_YP_I2C],
            "LIGHT_YM": [ArgusV3Components.LIGHT_SENSOR_YM_I2C_ADDRESS, ArgusV3Components.LIGHT_SENSOR_YM_I2C],
            "LIGHT_ZM": [ArgusV3Components.LIGHT_SENSOR_ZM_I2C_ADDRESS, ArgusV3Components.LIGHT_SENSOR_ZM_I2C],
            "LIGHT_ZP_1": [ArgusV3Components.SUN_SENSOR_ZP1_I2C_ADDRESS, ArgusV3Components.SUN_SENSOR_ZP_I2C],
            "LIGHT_ZP_2": [ArgusV3Components.SUN_SENSOR_ZP2_I2C_ADDRESS, ArgusV3Components.SUN_SENSOR_ZP_I2C],
            "LIGHT_ZP_3": [ArgusV3Components.SUN_SENSOR_ZP3_I2C_ADDRESS, ArgusV3Components.SUN_SENSOR_ZP_I2C],
            "LIGHT_ZP_4": [ArgusV3Components.SUN_SENSOR_ZP4_I2C_ADDRESS, ArgusV3Components.SUN_SENSOR_ZP_I2C],
        }

        from hal.drivers.opt4003 import OPT4003

        data = directions[direction]

        try:
            address = data[0]
            bus = data[1]
            light_sensor = OPT4003(
                bus,
                address,
                conversion_time=ArgusV3Components.LIGHT_SENSOR_CONVERSION_TIME,
            )
            return [light_sensor, Errors.NO_ERROR]

        except Exception as e:
            if self.__debug:
                raise e
            return [None, Errors.DEVICE_NOT_INITIALISED]

    def __radio_boot(self, _) -> list[object, int]:
        """radio_boot: Boot sequence for the radio

        :return: Error code if the radio failed to initialize
        """

        from hal.drivers.sx126x import SX1262

        try:
            radio = SX1262(
                spi_bus=ArgusV3Components.RADIO_SPI,
                cs=ArgusV3Components.RADIO_CS,
                irq=ArgusV3Components.RADIO_IRQ,
                rst=ArgusV3Components.RADIO_RESET,
                gpio=ArgusV3Components.RADIO_BUSY,
                tx_en=ArgusV3Components.RADIO_TX_EN,
                rx_en=ArgusV3Components.RADIO_RX_EN,
            )

            radio.begin(
                freq=433,
                bw=125,
                sf=7,
                cr=8,
                syncWord=0x12,
                power=22,
                currentLimit=140.0,
                preambleLength=8,
                implicit=False,
                implicitLen=0xFF,
                crcOn=True,
                txIq=False,
                rxIq=False,
                tcxoVoltage=1.7,
                useRegulatorLDO=False,
                blocking=True,
            )

            return [radio, Errors.NO_ERROR]

        except Exception as e:
            if self.__debug:
                raise e

            return [None, Errors.DEVICE_NOT_INITIALISED]

    def __rtc_boot(self, _) -> list[object, int]:
        """rtc_boot: Boot sequence for the RTC

        :return: Error code if the RTC failed to initialize
        """

        from hal.drivers.ds3231 import DS3231

        try:
            rtc = DS3231(ArgusV3Components.RTC_I2C, ArgusV3Components.RTC_I2C_ADDRESS)
            return [rtc, Errors.NO_ERROR]
        except Exception as e:
            if self.__debug:
                raise e

            return [None, Errors.DEVICE_NOT_INITIALISED]

    def __sd_card_boot(self, _) -> list[object, int]:
        """sd_card_boot: Boot sequence for the SD card"""
        try:
            sd_card = SDCard(
                ArgusV3Components.SD_CARD_SPI,
                ArgusV3Components.SD_CARD_CS,
                ArgusV3Components.SD_BAUD,
            )

            vfs = VfsFat(sd_card)
            mount(vfs, ArgusV3Components.VFS_MOUNT_POINT)
            path.append(ArgusV3Components.VFS_MOUNT_POINT)
            return [vfs, Errors.NO_ERROR]
        except Exception as e:
            if self.__debug:
                raise e

            return [None, Errors.DEVICE_NOT_INITIALISED]

    def __burn_wire_boot(self, _) -> list[object, int]:
        """burn_wire_boot: Boot sequence for the burn wires"""
        from hal.drivers.pca9633 import PCA9633

        try:
            burn_wires = PCA9633(
                ArgusV3Components.BURN_WIRE_I2C,
                ArgusV3Components.BURN_WIRE_I2C_ADDRESS,
            )
            return [burn_wires, Errors.NOERROR]
        except Exception as e:
            if self.__debug:
                raise e

            return [None, Errors.DEVICE_NOT_INITIALISED]

    def __fuel_gauge_boot(self, _) -> list[object, int]:
        """fuel_gauge_boot: Boot sequence for the fuel gauge"""

        from hal.drivers.max17205 import MAX17205

        try:
            fuel_gauge = MAX17205(
                ArgusV3Components.FUEL_GAUGE_I2C,
                ArgusV3Components.FUEL_GAUGE_I2C_ADDRESS,
            )

            return [fuel_gauge, Errors.NO_ERROR]
        except Exception as e:
            if self.__debug:
                raise e
            return [None, Errors.DEVICE_NOT_INITIALISED]

    def __neopixel_boot(self, _) -> list[object, int]:
        """neopixel_boot: Boot sequence for the neopixel"""
        import neopixel

        try:
            np = neopixel.NeoPixel(
                ArgusV3Components.NEOPIXEL_SDA,
                ArgusV3Components.NEOPIXEL_N,
                brightness=ArgusV3Components.NEOPIXEL_BRIGHTNESS,
                pixel_order=neopixel.GRB,
            )
            np.fill((128, 128, 128))
            return [np, Errors.NO_ERROR]
        except Exception as e:
            if self.__debug:
                raise e

            return [None, Errors.DEVICE_NOT_INITIALISED]

    ######################## ERROR HANDLING ########################

    def __restart_power_line(self, power_line):
        power_line.value = False
        time.sleep(0.5)
        power_line.value = True
        time.sleep(2)

    def __reboot_device(self, device_name: str):
        device = self.__device_list[device_name]

        if device_name == "RADIO":
            device.deinit()
            self.__restart_power_line(ArgusV3Power.RADIO_EN)
            self.__boot_device(device_name, device)

        elif device_name == "GPS":
            device.deinit()
            self.__restart_power_line(ArgusV3Power.GPS_EN)
            self.__boot_device(device_name, device)

        elif device_name.startswith("TORQUE"):
            for name, device in self.TORQUE_DRIVERS.items():
                if self.TORQUE_DRIVERS_AVAILABLE(name):
                    device.deinit()
            self.__restart_power_line(ArgusV3Power.COIL_EN)
            for name, device in self.TORQUE_DRIVERS.items():
                self.__boot_device(name, device)
        else:
            self.__restart_power_line(ArgusV3Power.PERIPH_PWR_EN)
        # TODO: Implement reboot logic

    def handle_error(self, device_name: str) -> int:
        if device_name not in self.__device_list:
            return Errors.INVALID_DEVICE_NAME
        self.__device_list[device_name].error_count += 1
        ASIL = self.__device_list[device_name].ASIL
        if ASIL == ASIL4:
            self.__reboot_device(device_name)
        elif ASIL == ASIL3:
            return Errors.DEVICE_NOT_INITIALISED
        elif ASIL == ASIL2:
            return Errors.DEVICE_NOT_INITIALISED
        else:
            return Errors.DEVICE_NOT_INITIALISED

    def REBOOT(self):
        """Reboot the satellite by resetting the main power."""
        ArgusV3Power.MAIN_PWR_RESET.value = True<|MERGE_RESOLUTION|>--- conflicted
+++ resolved
@@ -274,12 +274,7 @@
 
     # GPS
     GPS_UART = ArgusV3Interfaces.UART0
-<<<<<<< HEAD
-    GPS_OVC = digitalio.DigitalInOut(board.GPS_FLT)
-    GPS_OVC.direction = digitalio.Direction.INPUT
-=======
     GPS_ENABLE = board.GPS_EN
->>>>>>> ce3e5ce6
 
     #########
     # UART1 #
