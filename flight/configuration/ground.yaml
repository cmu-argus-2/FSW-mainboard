--- conflicted
+++ resolved
@@ -11,15 +11,13 @@
   DETUMBLING_TIMEOUT_DURATION:
     value: 30  # seconds, i.e., 30 seconds
     _const: true
-  
-<<<<<<< HEAD
-  GROUND_TESTING_MODE:
-    value: true
-=======
+    
   BURN_WIRE_TIMEOUT:
     value: 2  # number of deployment attempts before forcing completion
     _const: true
->>>>>>> d45844ab
+
+  GROUND_TESTING_MODE:
+    value: true
 
 # Time Processor Module
 time_processor:
