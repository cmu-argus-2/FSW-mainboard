# Attitude Determination and Control (ADC) task

import time

from apps.adcs.acs import spin_stabilizing_controller, sun_pointed_controller, zero_all_coils
from apps.adcs.ad import AttitudeDetermination
from apps.adcs.consts import Modes, StatusConst
from apps.telemetry.constants import ADCS_IDX, CDH_IDX
from core import DataHandler as DH
from core import TemplateTask
from core import state_manager as SM
from core.states import STATES

"""
    ASSUMPTIONS :
        - ADCS Task runs at 5 Hz (TBD if we can't handle this)
        - In detumbling, control loop executes every 200ms
        - In nominal/experiment, for 4 executions, we do nothing. On the fifth, we run full MEKF + control
"""


class Task(TemplateTask):
    """data_keys = [
        "TIME_ADCS",
        "MODE",
        "GYRO_X",
        "GYRO_Y",
        "GYRO_Z",
        "MAG_X",
        "MAG_Y",
        "MAG_Z",
        "SUN_STATUS",
        "SUN_VEC_X",
        "SUN_VEC_Y",
        "SUN_VEC_Z",
        "LIGHT_SENSOR_XP",
        "LIGHT_SENSOR_XM",
        "LIGHT_SENSOR_YP",
        "LIGHT_SENSOR_YM",
        "LIGHT_SENSOR_ZP1",
        "LIGHT_SENSOR_ZP2",
        "LIGHT_SENSOR_ZP3",
        "LIGHT_SENSOR_ZP4",
        "LIGHT_SENSOR_ZM",
        "XP_COIL_STATUS",
        "XM_COIL_STATUS",
        "YP_COIL_STATUS",
        "YM_COIL_STATUS",
        "ZP_COIL_STATUS",
        "ZM_COIL_STATUS",
        "COARSE_ATTITUDE_QW",
        "COARSE_ATTITUDE_QX",
        "COARSE_ATTITUDE_QY",
        "COARSE_ATTITUDE_QZ",
    ]"""

    log_data = [0] * 31
    coil_status = [0] * 6

    # Attitude Determination
    AD = AttitudeDetermination()

    ## ADCS Modes and switching logic
    MODE = Modes.TUMBLING

    # Sub-task architecture
    execution_counter = 0

    # Failure message storage
    failure_messages = []

    def __init__(self, id):
        super().__init__(id)
        self.name = "ADCS"  # Override the name

    async def main_task(self):
        if SM.current_state == STATES.STARTUP:
            pass

        else:

            if not DH.data_process_exists("adcs"):
                data_format = "LB" + 6 * "f" + "B" + 3 * "f" + 9 * "H" + 6 * "B" + 4 * "f"
                DH.register_data_process("adcs", data_format, True, data_limit=100000, write_interval=5)

            self.time = int(time.time())
            self.log_data[ADCS_IDX.TIME_ADCS] = self.time

            # ------------------------------------------------------------------------------------------------------------------------------------
            # DETUMBLING
            # ------------------------------------------------------------------------------------------------------------------------------------
            if SM.current_state == STATES.DETUMBLING:

                # Query the Gyro
                self.AD.gyro_update(self.time, update_covariance=False)

                # Query Magnetometer
                self.AD.magnetometer_update(self.time, update_covariance=False)

                # Run Attitude Control
                self.attitude_control()

                # Check if detumbling has been completed
                if self.AD.current_mode() != Modes.TUMBLING:
                    self.MODE = Modes.STABLE

            # ------------------------------------------------------------------------------------------------------------------------------------
            # LOW POWER
            # ------------------------------------------------------------------------------------------------------------------------------------
            elif SM.current_state == STATES.LOW_POWER:

                # Turn coils off to conserve power
                zero_all_coils()

                if self.execution_counter < 4:
                    # Update Gyro and attitude estimate via propagation
                    self.AD.gyro_update(self.time, update_covariance=False)
                    self.execution_counter += 1

                else:
                    if not self.AD.initialized:
                        status_1, status_2 = self.AD.initialize_mekf()
                        if status_1 != StatusConst.OK:
                            self.failure_messages.append(
                                StatusConst.get_fail_message(status_1) + " : " + StatusConst.get_fail_message(status_2)
                            )
                    else:
                        # Update Each sensor with covariances
                        status_1, status_2 = self.AD.position_update(self.time)
                        if status_1 != StatusConst.OK:
                            self.failure_messages.append(status_1 + " : " + StatusConst.get_fail_message(status_2))
                        else:
                            self.AD.sun_position_update(self.time, update_covariance=True)
                            self.AD.gyro_update(self.time, update_covariance=True)
                            self.AD.magnetometer_update(self.time, update_covariance=True)

                    # No Attitude Control in Low-power mode

                    # Reset Execution counter
                    self.execution_counter = 0

            # ------------------------------------------------------------------------------------------------------------------------------------
            # NOMINAL & EXPERIMENT
            # ------------------------------------------------------------------------------------------------------------------------------------
            else:

                if (
                    SM.current_state == STATES.NOMINAL
                    and not DH.get_latest_data("cdh")[CDH_IDX.DETUMBLING_ERROR_FLAG]
                    and self.AD.current_mode() == Modes.TUMBLING
                ):
                    self.MODE = Modes.TUMBLING

                else:
                    if self.execution_counter == 2:
                        # Turn coils off before measurements to allow time for coils to settle
                        zero_all_coils()

                    if self.execution_counter < 4:
                        # Update Gyro and attitude estimate via propagation
                        self.AD.gyro_update(self.time, update_covariance=False)
                        self.execution_counter += 1

                    else:
                        if not self.AD.initialized:
                            status_1, status_2 = self.AD.initialize_mekf()
                            if status_1 != StatusConst.OK:
                                self.failure_messages.append(
                                    StatusConst.get_fail_message(status_1) + " : " + StatusConst.get_fail_message(status_2)
                                )
                        else:
                            # Update Each sensor with covariances
                            status_1, status_2 = self.AD.position_update(self.time)
                            if status_1 != StatusConst.OK:
                                self.failure_messages.append(
                                    StatusConst.get_fail_message(status_1) + " : " + StatusConst.get_fail_message(status_2)
                                )
                            else:
                                self.AD.sun_position_update(self.time, update_covariance=True)
                                self.AD.gyro_update(self.time, update_covariance=True)
                                self.AD.magnetometer_update(self.time, update_covariance=True)

                        # identify Mode based on current sensor readings
                        self.MODE = self.AD.current_mode()

                        # Run attitude control
                        self.attitude_control()

                        # Reset Execution counter
                        self.execution_counter = 0

            # Log data
            # NOTE: In detumbling, most of the log will be zeros since very few sensors are queried
            self.log()

    # ------------------------------------------------------------------------------------------------------------------------------------
    """ Attitude Control Auxiliary Functions """
    # ------------------------------------------------------------------------------------------------------------------------------------
    def attitude_control(self):
        """
        Performs attitude control on the spacecraft
        """

        # Decide which controller to choose
        if self.MODE in [Modes.TUMBLING, Modes.STABLE]:  # B-cross controller

            # Get sensor measurements
            omega_unbiased = self.AD.state[self.AD.omega_idx] - self.AD.state[self.AD.omega_idx]
            mag_field_body = self.AD.state[self.AD.mag_field_idx]

            # Control MCMs and obtain coil statuses
            self.coil_status = spin_stabilizing_controller(omega_unbiased, mag_field_body)

        else:  # Sun-pointed controller

            # Get measurements
            sun_pos_body = self.AD.state[self.AD.sun_pos_idx]
            omega_unbiased = self.AD.state[self.AD.omega_idx] - self.AD.state[self.AD.omega_idx]
            mag_field_body = self.AD.state[self.AD.mag_field_idx]

            # Control MCMs and obtain coil statuses
            self.coil_status = sun_pointed_controller(sun_pos_body, omega_unbiased, mag_field_body)

    # ------------------------------------------------------------------------------------------------------------------------------------
    """ LOGGING """
    # ------------------------------------------------------------------------------------------------------------------------------------
    def log(self):
        """
        Logs data to Data Handler
        Takes light sensor readings as input since they are not stored in AD
        """
        self.log_data[ADCS_IDX.MODE] = int(self.MODE)
        self.log_data[ADCS_IDX.GYRO_X] = self.AD.state[10]
        self.log_data[ADCS_IDX.GYRO_Y] = self.AD.state[11]
        self.log_data[ADCS_IDX.GYRO_Z] = self.AD.state[12]
        self.log_data[ADCS_IDX.MAG_X] = self.AD.state[16]
        self.log_data[ADCS_IDX.MAG_Y] = self.AD.state[17]
        self.log_data[ADCS_IDX.MAG_Z] = self.AD.state[18]
        self.log_data[ADCS_IDX.SUN_STATUS] = int(self.AD.state[22])
        self.log_data[ADCS_IDX.SUN_VEC_X] = self.AD.state[19]
        self.log_data[ADCS_IDX.SUN_VEC_Y] = self.AD.state[20]
        self.log_data[ADCS_IDX.SUN_VEC_Z] = self.AD.state[21]
        self.log_data[ADCS_IDX.LIGHT_SENSOR_XM] = int(self.AD.state[23]) & 0xFFFF
        self.log_data[ADCS_IDX.LIGHT_SENSOR_XP] = int(self.AD.state[24]) & 0xFFFF
        self.log_data[ADCS_IDX.LIGHT_SENSOR_YM] = int(self.AD.state[25]) & 0xFFFF
        self.log_data[ADCS_IDX.LIGHT_SENSOR_YP] = int(self.AD.state[26]) & 0xFFFF
        self.log_data[ADCS_IDX.LIGHT_SENSOR_ZM] = int(self.AD.state[27]) & 0xFFFF
        # self.log_data[ADCS_IDX.LIGHT_SENSOR_ZP1] = self.AD.state[28]
        # self.log_data[ADCS_IDX.LIGHT_SENSOR_ZP2] = self.AD.state[29]
        # self.log_data[ADCS_IDX.LIGHT_SENSOR_ZP3] = self.AD.state[30]
        # self.log_data[ADCS_IDX.LIGHT_SENSOR_ZP4] = self.AD.state[31]
        self.log_data[ADCS_IDX.XP_COIL_STATUS] = int(self.coil_status[0])
        self.log_data[ADCS_IDX.XM_COIL_STATUS] = int(self.coil_status[1])
        self.log_data[ADCS_IDX.YP_COIL_STATUS] = int(self.coil_status[2])
        self.log_data[ADCS_IDX.YM_COIL_STATUS] = int(self.coil_status[3])
        self.log_data[ADCS_IDX.ZP_COIL_STATUS] = int(self.coil_status[4])
        self.log_data[ADCS_IDX.ZM_COIL_STATUS] = int(self.coil_status[5])
        self.log_data[ADCS_IDX.ATTITUDE_QW] = self.AD.state[6]
        self.log_data[ADCS_IDX.ATTITUDE_QX] = self.AD.state[7]
        self.log_data[ADCS_IDX.ATTITUDE_QY] = self.AD.state[8]
        self.log_data[ADCS_IDX.ATTITUDE_QZ] = self.AD.state[9]
        DH.log_data("adcs", self.log_data)

        if self.execution_counter == 0:
<<<<<<< HEAD
=======

            # Empty failure message buffers
            for msg in self.failure_messages:
                self.log_warning(msg)
            self.failure_messages = []

            # Log Gyro Angular Velocities
>>>>>>> 694b5eed
            self.log_info(f"Gyro Ang Vel : {self.log_data[ADCS_IDX.GYRO_X:ADCS_IDX.GYRO_Z + 1]}")<|MERGE_RESOLUTION|>--- conflicted
+++ resolved
@@ -262,8 +262,6 @@
         DH.log_data("adcs", self.log_data)
 
         if self.execution_counter == 0:
-<<<<<<< HEAD
-=======
 
             # Empty failure message buffers
             for msg in self.failure_messages:
@@ -271,5 +269,4 @@
             self.failure_messages = []
 
             # Log Gyro Angular Velocities
->>>>>>> 694b5eed
             self.log_info(f"Gyro Ang Vel : {self.log_data[ADCS_IDX.GYRO_X:ADCS_IDX.GYRO_Z + 1]}")