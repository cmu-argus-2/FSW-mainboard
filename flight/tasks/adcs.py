# Attitude Determination and Control (ADC) task

import time

<<<<<<< HEAD
from apps.adcs.acs import mcm_coil_allocator, spin_stabilizing_controller, sun_pointed_controller
=======
>>>>>>> 7fd2da86
from apps.adcs.ad import AttitudeDetermination
from apps.adcs.consts import ModeConst  # , MCMConst, PhysicalConst
from apps.adcs.modes import Modes
from apps.telemetry.constants import ADCS_IDX, CDH_IDX
from core import DataHandler as DH
from core import TemplateTask
from core import state_manager as SM
from core.states import STATES
from ulab import numpy as np

"""
    ASSUMPTIONS :
        - ADCS Task runs at 5 Hz (TBD if we can't handle this)
        - In detumbling, control loop executes every 200ms
        - In nominal/experiment, for 4 executions, we do nothing. On the fifth, we run full MEKF + control
"""


class Task(TemplateTask):
    """data_keys = [
        "TIME_ADCS",
        "MODE",
        "GYRO_X",
        "GYRO_Y",
        "GYRO_Z",
        "MAG_X",
        "MAG_Y",
        "MAG_Z",
        "SUN_STATUS",
        "SUN_VEC_X",
        "SUN_VEC_Y",
        "SUN_VEC_Z",
        "LIGHT_SENSOR_XP",
        "LIGHT_SENSOR_XM",
        "LIGHT_SENSOR_YP",
        "LIGHT_SENSOR_YM",
        "LIGHT_SENSOR_ZP1",
        "LIGHT_SENSOR_ZP2",
        "LIGHT_SENSOR_ZP3",
        "LIGHT_SENSOR_ZP4",
        "LIGHT_SENSOR_ZM",
        "XP_COIL_STATUS",
        "XM_COIL_STATUS",
        "YP_COIL_STATUS",
        "YM_COIL_STATUS",
        "ZP_COIL_STATUS",
        "ZM_COIL_STATUS",
        "COARSE_ATTITUDE_QW",
        "COARSE_ATTITUDE_QX",
        "COARSE_ATTITUDE_QY",
        "COARSE_ATTITUDE_QZ",
    ]"""

    log_data = [0] * 31

    ## ADCS Modes and switching logic
    MODE = Modes.TUMBLING

    # Sub-task architecture
    execution_counter = 0

    def __init__(self, id):
        super().__init__(id)
        self.name = "ADCS"  # Override the name

        # Attitude Determination
        self.AD = AttitudeDetermination(id, self.name)  # Logs everything from AD within ADCS Task ID

    async def main_task(self):
        if SM.current_state == STATES.STARTUP:
            pass

        else:

            if not DH.data_process_exists("adcs"):
                data_format = "LB" + 6 * "f" + "B" + 3 * "f" + 9 * "H" + 6 * "B" + 4 * "f"
                DH.register_data_process("adcs", data_format, True, data_limit=100000, write_interval=5)

            self.time = int(time.time())
            self.log_data[ADCS_IDX.TIME_ADCS] = self.time

            # ------------------------------------------------------------------------------------------------------------------------------------
            # DETUMBLING
            # ------------------------------------------------------------------------------------------------------------------------------------
            if SM.current_state == STATES.DETUMBLING:

                # Query the Gyro
                self.AD.gyro_update(self.time, update_covariance=False)

                # Query Magnetometer
                self.AD.magnetometer_update(self.time, update_covariance=False)

                # Run Attitude Control
                self.attitude_control()

                # Check if detumbling has been completed
                if np.linalg.norm(self.AD.state[self.AD.omega_idx]) <= ModeConst.STABLE_TOL:
                    self.MODE = Modes.STABLE

            # ------------------------------------------------------------------------------------------------------------------------------------
            # LOW POWER
            # ------------------------------------------------------------------------------------------------------------------------------------
            elif SM.current_state == STATES.LOW_POWER:

                if not self.AD.initialized:
                    self.AD.initialize_mekf()

                else:

                    if self.execution_counter < 4:
                        # Update Gyro and attitude estimate via propagation
                        self.AD.gyro_update(self.time, update_covariance=False)
                        self.execution_counter += 1

                    else:
                        # Update Each sensor with covariances
                        self.AD.position_update(self.time)
                        self.AD.sun_position_update(self.time, update_covariance=True)
                        self.AD.gyro_update(self.time, update_covariance=True)
                        self.AD.magnetometer_update(self.time, update_covariance=True)

                        # No Attitude Control in Low-power mode

                        # Reset Execution counter
                        self.execution_counter = 0

            # ------------------------------------------------------------------------------------------------------------------------------------
            # NOMINAL & EXPERIMENT
            # ------------------------------------------------------------------------------------------------------------------------------------
            else:

                if not self.AD.initialized:
                    self.AD.initialize_mekf()

                elif (
                    SM.current_state == STATES.NOMINAL
                    and np.linalg.norm(self.AD.state[self.AD.omega_idx]) > ModeConst.EKF_INIT_TOL
                    and not DH.get_latest_data("cdh")[CDH_IDX.DETUMBLING_ERROR_FLAG]
                ):
                    self.MODE = Modes.TUMBLING

                else:
                    if self.execution_counter == 0:
                        # TODO : Turn coils off before measurements to allow time for coils to settle
                        pass

                    if self.execution_counter < 4:
                        # Update Gyro and attitude estimate via propagation
                        self.AD.gyro_update(self.time, update_covariance=False)
                        self.execution_counter += 1

                    else:
                        # Update Each sensor with covariances
                        self.AD.position_update(self.time)
                        self.AD.sun_position_update(self.time, update_covariance=True)
                        self.AD.gyro_update(self.time, update_covariance=True)
                        self.AD.magnetometer_update(self.time, update_covariance=True)

                        # Run attitude control
                        self.attitude_control()

                        # Reset Execution counter
                        self.execution_counter = 0

            # Log data
            # NOTE: In detumbling, most of the log will be zeros since very few sensors are queried
            self.log()

    # ------------------------------------------------------------------------------------------------------------------------------------
    """ Attitude Control Auxiliary Functions """
    # ------------------------------------------------------------------------------------------------------------------------------------
    def attitude_control(self):
        """
        Performs attitude control on the spacecraft
        """
<<<<<<< HEAD

        # Decide which controller to choose
        if self.MODE in [Modes.TUMBLING, Modes.STABLE]:  # B-cross controller

            # Get sensor measurements
            omega_unbiased = self.AD.state[self.AD.omega_idx] - self.AD.state[self.AD.omega_idx]
            mag_field_body = self.AD.state[self.AD.mag_field_idx]

            if np.linalg.norm(mag_field_body) == 0:  # Stop ACS if the field value is invalid
                return

            # Get MCM voltage allocations
            control_dipole_moment = spin_stabilizing_controller(omega_unbiased, mag_field_body)

        else:  # Sun-pointed controller

            # Get measurements
            sun_pos_body = self.AD.state[self.AD.sun_pos_idx]
            omega_unbiased = self.AD.state[self.AD.omega_idx] - self.AD.state[self.AD.omega_idx]
            mag_field_body = self.AD.state[self.AD.mag_field_idx]

            if np.linalg.norm(mag_field_body) == 0 or np.linlag.norm(sun_pos_body) == 0:  # Stop ACS if either field is invalid
                return

            # Get MCM voltage allocations
            control_dipole_moment = sun_pointed_controller(sun_pos_body, omega_unbiased, mag_field_body)

        # Energize coils
        # TODO : get coil status for logging
        self.coil_status = mcm_coil_allocator(control_dipole_moment)
=======
        pass
>>>>>>> 7fd2da86

    # ------------------------------------------------------------------------------------------------------------------------------------
    """ LOGGING """
    # ------------------------------------------------------------------------------------------------------------------------------------
    def log(self):
        """
        Logs data to Data Handler
        Takes light sensor readings as input since they are not stored in AD
        """
        self.log_data[ADCS_IDX.MODE] = int(self.MODE)
        self.log_data[ADCS_IDX.GYRO_X] = self.AD.state[10]
        self.log_data[ADCS_IDX.GYRO_Y] = self.AD.state[11]
        self.log_data[ADCS_IDX.GYRO_Z] = self.AD.state[12]
        self.log_data[ADCS_IDX.MAG_X] = self.AD.state[16]
        self.log_data[ADCS_IDX.MAG_Y] = self.AD.state[17]
        self.log_data[ADCS_IDX.MAG_Z] = self.AD.state[18]
        self.log_data[ADCS_IDX.SUN_STATUS] = int(self.AD.state[22])
        self.log_data[ADCS_IDX.SUN_VEC_X] = self.AD.state[19]
        self.log_data[ADCS_IDX.SUN_VEC_Y] = self.AD.state[20]
        self.log_data[ADCS_IDX.SUN_VEC_Z] = self.AD.state[21]
        self.log_data[ADCS_IDX.LIGHT_SENSOR_XM] = int(self.AD.state[23]) & 0xFFFF
        self.log_data[ADCS_IDX.LIGHT_SENSOR_XP] = int(self.AD.state[24]) & 0xFFFF
        self.log_data[ADCS_IDX.LIGHT_SENSOR_YM] = int(self.AD.state[25]) & 0xFFFF
        self.log_data[ADCS_IDX.LIGHT_SENSOR_YP] = int(self.AD.state[26]) & 0xFFFF
        self.log_data[ADCS_IDX.LIGHT_SENSOR_ZM] = int(self.AD.state[27]) & 0xFFFF
        # self.log_data[ADCS_IDX.LIGHT_SENSOR_ZP1] = self.AD.state[28]
        # self.log_data[ADCS_IDX.LIGHT_SENSOR_ZP2] = self.AD.state[29]
        # self.log_data[ADCS_IDX.LIGHT_SENSOR_ZP3] = self.AD.state[30]
        # self.log_data[ADCS_IDX.LIGHT_SENSOR_ZP4] = self.AD.state[31]
        # TODO : extract and add coil status
        self.log_data[ADCS_IDX.ATTITUDE_QW] = self.AD.state[6]
        self.log_data[ADCS_IDX.ATTITUDE_QX] = self.AD.state[7]
        self.log_data[ADCS_IDX.ATTITUDE_QY] = self.AD.state[8]
        self.log_data[ADCS_IDX.ATTITUDE_QZ] = self.AD.state[9]
        DH.log_data("adcs", self.log_data)
        if self.execution_counter == 0:
            self.log_info(f"Gyro Ang Vel : {self.log_data[ADCS_IDX.GYRO_X:ADCS_IDX.GYRO_Z+1]}")<|MERGE_RESOLUTION|>--- conflicted
+++ resolved
@@ -2,10 +2,7 @@
 
 import time
 
-<<<<<<< HEAD
 from apps.adcs.acs import mcm_coil_allocator, spin_stabilizing_controller, sun_pointed_controller
-=======
->>>>>>> 7fd2da86
 from apps.adcs.ad import AttitudeDetermination
 from apps.adcs.consts import ModeConst  # , MCMConst, PhysicalConst
 from apps.adcs.modes import Modes
@@ -60,6 +57,7 @@
     ]"""
 
     log_data = [0] * 31
+    coil_status = [0] * 6
 
     ## ADCS Modes and switching logic
     MODE = Modes.TUMBLING
@@ -181,7 +179,6 @@
         """
         Performs attitude control on the spacecraft
         """
-<<<<<<< HEAD
 
         # Decide which controller to choose
         if self.MODE in [Modes.TUMBLING, Modes.STABLE]:  # B-cross controller
@@ -212,9 +209,6 @@
         # Energize coils
         # TODO : get coil status for logging
         self.coil_status = mcm_coil_allocator(control_dipole_moment)
-=======
-        pass
->>>>>>> 7fd2da86
 
     # ------------------------------------------------------------------------------------------------------------------------------------
     """ LOGGING """
@@ -244,7 +238,12 @@
         # self.log_data[ADCS_IDX.LIGHT_SENSOR_ZP2] = self.AD.state[29]
         # self.log_data[ADCS_IDX.LIGHT_SENSOR_ZP3] = self.AD.state[30]
         # self.log_data[ADCS_IDX.LIGHT_SENSOR_ZP4] = self.AD.state[31]
-        # TODO : extract and add coil status
+        self.log_data[ADCS_IDX.XP_COIL_STATUS] = self.coil_status[0]
+        self.log_data[ADCS_IDX.XM_COIL_STATUS] = self.coil_status[1]
+        self.log_data[ADCS_IDX.YP_COIL_STATUS] = self.coil_status[2]
+        self.log_data[ADCS_IDX.YM_COIL_STATUS] = self.coil_status[3]
+        self.log_data[ADCS_IDX.ZP_COIL_STATUS] = self.coil_status[4]
+        self.log_data[ADCS_IDX.ZM_COIL_STATUS] = self.coil_status[5]
         self.log_data[ADCS_IDX.ATTITUDE_QW] = self.AD.state[6]
         self.log_data[ADCS_IDX.ATTITUDE_QX] = self.AD.state[7]
         self.log_data[ADCS_IDX.ATTITUDE_QY] = self.AD.state[8]
