# Attitude Determination and Control (ADC) task

import time

from apps.adcs.acs import spin_stabilizing_controller, sun_pointed_controller, zero_all_coils
from apps.adcs.ad import AttitudeDetermination
from apps.adcs.consts import Modes, StatusConst
from apps.telemetry.constants import ADCS_IDX, CDH_IDX
from core import DataHandler as DH
from core import TemplateTask
from core import state_manager as SM
from core.states import STATES

"""
    ASSUMPTIONS :
        - ADCS Task runs at 5 Hz (TBD if we can't handle this)
        - In detumbling, control loop executes every 200ms
        - In nominal/experiment, for 4 executions, we do nothing. On the fifth, we run full MEKF + control
"""


class Task(TemplateTask):
    """data_keys = [
        "TIME_ADCS",
        "MODE",
        "GYRO_X",
        "GYRO_Y",
        "GYRO_Z",
        "MAG_X",
        "MAG_Y",
        "MAG_Z",
        "SUN_STATUS",
        "SUN_VEC_X",
        "SUN_VEC_Y",
        "SUN_VEC_Z",
        "LIGHT_SENSOR_XP",
        "LIGHT_SENSOR_XM",
        "LIGHT_SENSOR_YP",
        "LIGHT_SENSOR_YM",
        "LIGHT_SENSOR_ZP1",
        "LIGHT_SENSOR_ZP2",
        "LIGHT_SENSOR_ZP3",
        "LIGHT_SENSOR_ZP4",
        "LIGHT_SENSOR_ZM",
        "XP_COIL_STATUS",
        "XM_COIL_STATUS",
        "YP_COIL_STATUS",
        "YM_COIL_STATUS",
        "ZP_COIL_STATUS",
        "ZM_COIL_STATUS",
        "COARSE_ATTITUDE_QW",
        "COARSE_ATTITUDE_QX",
        "COARSE_ATTITUDE_QY",
        "COARSE_ATTITUDE_QZ",
    ]"""

    log_data = [0] * 31
    coil_status = [0] * 6

    # Attitude Determination
    AD = AttitudeDetermination()

    ## ADCS Modes and switching logic
    MODE = Modes.TUMBLING

    # Sub-task architecture
    execution_counter = 0

    # Failure message storage
    failure_messages = []

    def __init__(self, id):
        super().__init__(id)
        self.name = "ADCS"  # Override the name

    async def main_task(self):
        if SM.current_state == STATES.STARTUP:
            pass

        else:
<<<<<<< HEAD
            pass
            # if not DH.data_process_exists("adcs"):
            #     data_format = "LB" + 6 * "f" + "B" + 3 * "f" + 9 * "H" + 6 * "B" + 4 * "f"
            #     DH.register_data_process("adcs", data_format, True, data_limit=100000, write_interval=5)

            # self.time = int(time.time())
            # self.log_data[ADCS_IDX.TIME_ADCS] = self.time

            # # ------------------------------------------------------------------------------------------------------------------------------------
            # # DETUMBLING
            # # ------------------------------------------------------------------------------------------------------------------------------------
            # if SM.current_state == STATES.DETUMBLING:

            #     # Query the Gyro
            #     self.AD.gyro_update(self.time, update_covariance=False)

            #     # Query Magnetometer
            #     self.AD.magnetometer_update(self.time, update_covariance=False)

            #     # Run Attitude Control
            #     self.attitude_control()

            #     # Check if detumbling has been completed
            #     if np.linalg.norm(self.AD.state[self.AD.omega_idx]) <= ModeConst.STABLE_TOL:
            #         self.MODE = Modes.STABLE

            # # ------------------------------------------------------------------------------------------------------------------------------------
            # # LOW POWER
            # # ------------------------------------------------------------------------------------------------------------------------------------
            # elif SM.current_state == STATES.LOW_POWER:

            #     if not self.AD.initialized:
            #         self.AD.initialize_mekf()

            #     else:

            #         if self.execution_counter < 4:
            #             # Update Gyro and attitude estimate via propagation
            #             self.AD.gyro_update(self.time, update_covariance=False)
            #             self.execution_counter += 1

            #         else:
            #             # Update Each sensor with covariances
            #             self.AD.position_update(self.time)
            #             self.AD.sun_position_update(self.time, update_covariance=True)
            #             self.AD.gyro_update(self.time, update_covariance=True)
            #             self.AD.magnetometer_update(self.time, update_covariance=True)

            #             # No Attitude Control in Low-power mode

            #             # Reset Execution counter
            #             self.execution_counter = 0

            # # ------------------------------------------------------------------------------------------------------------------------------------
            # # NOMINAL & EXPERIMENT
            # # ------------------------------------------------------------------------------------------------------------------------------------
            # else:

            #     if not self.AD.initialized:
            #         self.AD.initialize_mekf()

            #     elif (
            #         SM.current_state == STATES.NOMINAL
            #         and np.linalg.norm(self.AD.state[self.AD.omega_idx]) > ModeConst.EKF_INIT_TOL
            #         and not DH.get_latest_data("cdh")[CDH_IDX.DETUMBLING_ERROR_FLAG]
            #     ):
            #         self.MODE = Modes.TUMBLING

            #     else:
            #         if self.execution_counter == 0:
            #             # TODO : Turn coils off before measurements to allow time for coils to settle
            #             pass

            #         if self.execution_counter < 4:
            #             # Update Gyro and attitude estimate via propagation
            #             self.AD.gyro_update(self.time, update_covariance=False)
            #             self.execution_counter += 1

            #         else:
            #             # Update Each sensor with covariances
            #             self.AD.position_update(self.time)
            #             self.AD.sun_position_update(self.time, update_covariance=True)
            #             self.AD.gyro_update(self.time, update_covariance=True)
            #             self.AD.magnetometer_update(self.time, update_covariance=True)

            #             # Run attitude control
            #             self.attitude_control()

            #             # Reset Execution counter
            #             self.execution_counter = 0

            # # Log data
            # # NOTE: In detumbling, most of the log will be zeros since very few sensors are queried
            # self.log()
=======

            if not DH.data_process_exists("adcs"):
                data_format = "LB" + 6 * "f" + "B" + 3 * "f" + 9 * "H" + 6 * "B" + 4 * "f"
                DH.register_data_process("adcs", data_format, True, data_limit=100000, write_interval=5)

            self.time = int(time.time())
            self.log_data[ADCS_IDX.TIME_ADCS] = self.time

            # ------------------------------------------------------------------------------------------------------------------------------------
            # DETUMBLING
            # ------------------------------------------------------------------------------------------------------------------------------------
            if SM.current_state == STATES.DETUMBLING:

                # Query the Gyro
                self.AD.gyro_update(self.time, update_covariance=False)

                # Query Magnetometer
                self.AD.magnetometer_update(self.time, update_covariance=False)

                # Run Attitude Control
                self.attitude_control()

                # Check if detumbling has been completed
                if self.AD.current_mode() != Modes.TUMBLING:
                    self.MODE = Modes.STABLE

            # ------------------------------------------------------------------------------------------------------------------------------------
            # LOW POWER
            # ------------------------------------------------------------------------------------------------------------------------------------
            elif SM.current_state == STATES.LOW_POWER:

                # Turn coils off to conserve power
                zero_all_coils()

                if self.execution_counter < 4:
                    # Update Gyro and attitude estimate via propagation
                    self.AD.gyro_update(self.time, update_covariance=False)
                    self.execution_counter += 1

                else:
                    if not self.AD.initialized:
                        status_1, status_2 = self.AD.initialize_mekf()
                        if status_1 != StatusConst.OK:
                            self.failure_messages.append(
                                StatusConst.get_fail_message(status_1) + " : " + StatusConst.get_fail_message(status_2)
                            )
                    else:
                        # Update Each sensor with covariances
                        status_1, status_2 = self.AD.position_update(self.time)
                        if status_1 != StatusConst.OK:
                            self.failure_messages.append(
                                StatusConst.get_fail_message(status_1) + " : " + StatusConst.get_fail_message(status_2)
                            )
                        else:
                            status_1, status_2 = self.AD.sun_position_update(self.time, update_covariance=True)
                            if status_1 != StatusConst.OK:
                                self.failure_messages.append(
                                    StatusConst.get_fail_message(status_1) + " : " + StatusConst.get_fail_message(status_2)
                                )

                            self.AD.gyro_update(self.time, update_covariance=True)

                            status_1, status_2 = self.AD.magnetometer_update(self.time, update_covariance=True)
                            if status_1 != StatusConst.OK:
                                self.failure_messages.append(
                                    StatusConst.get_fail_message(status_1) + " : " + StatusConst.get_fail_message(status_2)
                                )

                    # No Attitude Control in Low-power mode

                    # Reset Execution counter
                    self.execution_counter = 0

            # ------------------------------------------------------------------------------------------------------------------------------------
            # NOMINAL & EXPERIMENT
            # ------------------------------------------------------------------------------------------------------------------------------------
            else:

                if (
                    SM.current_state == STATES.NOMINAL
                    and not DH.get_latest_data("cdh")[CDH_IDX.DETUMBLING_ERROR_FLAG]
                    and self.AD.current_mode() == Modes.TUMBLING
                ):
                    self.MODE = Modes.TUMBLING

                else:
                    if self.execution_counter == 2:
                        # Turn coils off before measurements to allow time for coils to settle
                        zero_all_coils()

                    if self.execution_counter < 4:
                        # Update Gyro and attitude estimate via propagation
                        self.AD.gyro_update(self.time, update_covariance=False)
                        self.execution_counter += 1

                    else:
                        if not self.AD.initialized:
                            status_1, status_2 = self.AD.initialize_mekf()
                            if status_1 != StatusConst.OK:
                                self.failure_messages.append(
                                    StatusConst.get_fail_message(status_1) + " : " + StatusConst.get_fail_message(status_2)
                                )
                        else:
                            # Update Each sensor with covariances
                            status_1, status_2 = self.AD.position_update(self.time)
                            if status_1 != StatusConst.OK:
                                self.failure_messages.append(
                                    StatusConst.get_fail_message(status_1) + " : " + StatusConst.get_fail_message(status_2)
                                )
                            else:
                                status_1, status_2 = self.AD.sun_position_update(self.time, update_covariance=True)
                                if status_1 != StatusConst.OK:
                                    self.failure_messages.append(
                                        StatusConst.get_fail_message(status_1) + " : " + StatusConst.get_fail_message(status_2)
                                    )

                                self.AD.gyro_update(self.time, update_covariance=True)

                                status_1, status_2 = self.AD.magnetometer_update(self.time, update_covariance=True)
                                if status_1 != StatusConst.OK:
                                    self.failure_messages.append(
                                        StatusConst.get_fail_message(status_1) + " : " + StatusConst.get_fail_message(status_2)
                                    )

                        # identify Mode based on current sensor readings
                        self.MODE = self.AD.current_mode()

                        # Run attitude control
                        self.attitude_control()

                        # Reset Execution counter
                        self.execution_counter = 0

            # Log data
            # NOTE: In detumbling, most of the log will be zeros since very few sensors are queried
            self.log()
>>>>>>> 742d2bb1

    # ------------------------------------------------------------------------------------------------------------------------------------
    """ Attitude Control Auxiliary Functions """
    # ------------------------------------------------------------------------------------------------------------------------------------
    def attitude_control(self):
        """
        Performs attitude control on the spacecraft
        """

        # Decide which controller to choose
        if self.MODE in [Modes.TUMBLING, Modes.STABLE]:  # B-cross controller

            # Get sensor measurements
            omega_unbiased = self.AD.state[self.AD.omega_idx] - self.AD.state[self.AD.bias_idx]
            mag_field_body = self.AD.state[self.AD.mag_field_idx]

            # Control MCMs and obtain coil statuses
            self.coil_status = spin_stabilizing_controller(omega_unbiased, mag_field_body)

        else:  # Sun-pointed controller

            # Get measurements
            sun_pos_body = self.AD.state[self.AD.sun_pos_idx]
            omega_unbiased = self.AD.state[self.AD.omega_idx] - self.AD.state[self.AD.omega_idx]
            mag_field_body = self.AD.state[self.AD.mag_field_idx]

            # Control MCMs and obtain coil statuses
            self.coil_status = sun_pointed_controller(sun_pos_body, omega_unbiased, mag_field_body)

    # ------------------------------------------------------------------------------------------------------------------------------------
    """ LOGGING """
    # ------------------------------------------------------------------------------------------------------------------------------------
    def log(self):
        """
        Logs data to Data Handler
        Takes light sensor readings as input since they are not stored in AD
        """
        self.log_data[ADCS_IDX.MODE] = int(self.MODE)
        self.log_data[ADCS_IDX.GYRO_X] = self.AD.state[10]
        self.log_data[ADCS_IDX.GYRO_Y] = self.AD.state[11]
        self.log_data[ADCS_IDX.GYRO_Z] = self.AD.state[12]
        self.log_data[ADCS_IDX.MAG_X] = self.AD.state[16]
        self.log_data[ADCS_IDX.MAG_Y] = self.AD.state[17]
        self.log_data[ADCS_IDX.MAG_Z] = self.AD.state[18]
        self.log_data[ADCS_IDX.SUN_STATUS] = int(self.AD.state[22])
        self.log_data[ADCS_IDX.SUN_VEC_X] = self.AD.state[19]
        self.log_data[ADCS_IDX.SUN_VEC_Y] = self.AD.state[20]
        self.log_data[ADCS_IDX.SUN_VEC_Z] = self.AD.state[21]
        self.log_data[ADCS_IDX.LIGHT_SENSOR_XM] = int(self.AD.state[23]) & 0xFFFF
        self.log_data[ADCS_IDX.LIGHT_SENSOR_XP] = int(self.AD.state[24]) & 0xFFFF
        self.log_data[ADCS_IDX.LIGHT_SENSOR_YM] = int(self.AD.state[25]) & 0xFFFF
        self.log_data[ADCS_IDX.LIGHT_SENSOR_YP] = int(self.AD.state[26]) & 0xFFFF
        self.log_data[ADCS_IDX.LIGHT_SENSOR_ZM] = int(self.AD.state[27]) & 0xFFFF
        # self.log_data[ADCS_IDX.LIGHT_SENSOR_ZP1] = self.AD.state[28]
        # self.log_data[ADCS_IDX.LIGHT_SENSOR_ZP2] = self.AD.state[29]
        # self.log_data[ADCS_IDX.LIGHT_SENSOR_ZP3] = self.AD.state[30]
        # self.log_data[ADCS_IDX.LIGHT_SENSOR_ZP4] = self.AD.state[31]
        self.log_data[ADCS_IDX.XP_COIL_STATUS] = int(self.coil_status[0])
        self.log_data[ADCS_IDX.XM_COIL_STATUS] = int(self.coil_status[1])
        self.log_data[ADCS_IDX.YP_COIL_STATUS] = int(self.coil_status[2])
        self.log_data[ADCS_IDX.YM_COIL_STATUS] = int(self.coil_status[3])
        self.log_data[ADCS_IDX.ZP_COIL_STATUS] = int(self.coil_status[4])
        self.log_data[ADCS_IDX.ZM_COIL_STATUS] = int(self.coil_status[5])
        self.log_data[ADCS_IDX.ATTITUDE_QW] = self.AD.state[6]
        self.log_data[ADCS_IDX.ATTITUDE_QX] = self.AD.state[7]
        self.log_data[ADCS_IDX.ATTITUDE_QY] = self.AD.state[8]
        self.log_data[ADCS_IDX.ATTITUDE_QZ] = self.AD.state[9]
        DH.log_data("adcs", self.log_data)

        if self.execution_counter == 0:

            # Empty failure message buffers
            for msg in self.failure_messages:
                self.log_warning(msg)
            self.failure_messages = []

            # Log Gyro Angular Velocities
            self.log_info(f"Gyro Ang Vel : {self.log_data[ADCS_IDX.GYRO_X:ADCS_IDX.GYRO_Z + 1]}")<|MERGE_RESOLUTION|>--- conflicted
+++ resolved
@@ -78,7 +78,6 @@
             pass
 
         else:
-<<<<<<< HEAD
             pass
             # if not DH.data_process_exists("adcs"):
             #     data_format = "LB" + 6 * "f" + "B" + 3 * "f" + 9 * "H" + 6 * "B" + 4 * "f"
@@ -101,109 +100,14 @@
             #     # Run Attitude Control
             #     self.attitude_control()
 
-            #     # Check if detumbling has been completed
-            #     if np.linalg.norm(self.AD.state[self.AD.omega_idx]) <= ModeConst.STABLE_TOL:
-            #         self.MODE = Modes.STABLE
-
-            # # ------------------------------------------------------------------------------------------------------------------------------------
-            # # LOW POWER
-            # # ------------------------------------------------------------------------------------------------------------------------------------
-            # elif SM.current_state == STATES.LOW_POWER:
-
-            #     if not self.AD.initialized:
-            #         self.AD.initialize_mekf()
-
-            #     else:
-
-            #         if self.execution_counter < 4:
-            #             # Update Gyro and attitude estimate via propagation
-            #             self.AD.gyro_update(self.time, update_covariance=False)
-            #             self.execution_counter += 1
-
-            #         else:
-            #             # Update Each sensor with covariances
-            #             self.AD.position_update(self.time)
-            #             self.AD.sun_position_update(self.time, update_covariance=True)
-            #             self.AD.gyro_update(self.time, update_covariance=True)
-            #             self.AD.magnetometer_update(self.time, update_covariance=True)
-
-            #             # No Attitude Control in Low-power mode
-
-            #             # Reset Execution counter
-            #             self.execution_counter = 0
-
-            # # ------------------------------------------------------------------------------------------------------------------------------------
-            # # NOMINAL & EXPERIMENT
-            # # ------------------------------------------------------------------------------------------------------------------------------------
-            # else:
-
-            #     if not self.AD.initialized:
-            #         self.AD.initialize_mekf()
-
-            #     elif (
-            #         SM.current_state == STATES.NOMINAL
-            #         and np.linalg.norm(self.AD.state[self.AD.omega_idx]) > ModeConst.EKF_INIT_TOL
-            #         and not DH.get_latest_data("cdh")[CDH_IDX.DETUMBLING_ERROR_FLAG]
-            #     ):
-            #         self.MODE = Modes.TUMBLING
-
-            #     else:
-            #         if self.execution_counter == 0:
-            #             # TODO : Turn coils off before measurements to allow time for coils to settle
-            #             pass
-
-            #         if self.execution_counter < 4:
-            #             # Update Gyro and attitude estimate via propagation
-            #             self.AD.gyro_update(self.time, update_covariance=False)
-            #             self.execution_counter += 1
-
-            #         else:
-            #             # Update Each sensor with covariances
-            #             self.AD.position_update(self.time)
-            #             self.AD.sun_position_update(self.time, update_covariance=True)
-            #             self.AD.gyro_update(self.time, update_covariance=True)
-            #             self.AD.magnetometer_update(self.time, update_covariance=True)
-
-            #             # Run attitude control
-            #             self.attitude_control()
-
-            #             # Reset Execution counter
-            #             self.execution_counter = 0
-
-            # # Log data
-            # # NOTE: In detumbling, most of the log will be zeros since very few sensors are queried
-            # self.log()
-=======
-
-            if not DH.data_process_exists("adcs"):
-                data_format = "LB" + 6 * "f" + "B" + 3 * "f" + 9 * "H" + 6 * "B" + 4 * "f"
-                DH.register_data_process("adcs", data_format, True, data_limit=100000, write_interval=5)
-
-            self.time = int(time.time())
-            self.log_data[ADCS_IDX.TIME_ADCS] = self.time
-
-            # ------------------------------------------------------------------------------------------------------------------------------------
-            # DETUMBLING
-            # ------------------------------------------------------------------------------------------------------------------------------------
-            if SM.current_state == STATES.DETUMBLING:
-
-                # Query the Gyro
-                self.AD.gyro_update(self.time, update_covariance=False)
-
-                # Query Magnetometer
-                self.AD.magnetometer_update(self.time, update_covariance=False)
-
-                # Run Attitude Control
-                self.attitude_control()
-
                 # Check if detumbling has been completed
                 if self.AD.current_mode() != Modes.TUMBLING:
                     self.MODE = Modes.STABLE
 
-            # ------------------------------------------------------------------------------------------------------------------------------------
-            # LOW POWER
-            # ------------------------------------------------------------------------------------------------------------------------------------
-            elif SM.current_state == STATES.LOW_POWER:
+            # # ------------------------------------------------------------------------------------------------------------------------------------
+            # # LOW POWER
+            # # ------------------------------------------------------------------------------------------------------------------------------------
+            # elif SM.current_state == STATES.LOW_POWER:
 
                 # Turn coils off to conserve power
                 zero_all_coils()
@@ -247,10 +151,10 @@
                     # Reset Execution counter
                     self.execution_counter = 0
 
-            # ------------------------------------------------------------------------------------------------------------------------------------
-            # NOMINAL & EXPERIMENT
-            # ------------------------------------------------------------------------------------------------------------------------------------
-            else:
+            # # ------------------------------------------------------------------------------------------------------------------------------------
+            # # NOMINAL & EXPERIMENT
+            # # ------------------------------------------------------------------------------------------------------------------------------------
+            # else:
 
                 if (
                     SM.current_state == STATES.NOMINAL
@@ -264,10 +168,10 @@
                         # Turn coils off before measurements to allow time for coils to settle
                         zero_all_coils()
 
-                    if self.execution_counter < 4:
-                        # Update Gyro and attitude estimate via propagation
-                        self.AD.gyro_update(self.time, update_covariance=False)
-                        self.execution_counter += 1
+            #         if self.execution_counter < 4:
+            #             # Update Gyro and attitude estimate via propagation
+            #             self.AD.gyro_update(self.time, update_covariance=False)
+            #             self.execution_counter += 1
 
                     else:
                         if not self.AD.initialized:
@@ -301,16 +205,15 @@
                         # identify Mode based on current sensor readings
                         self.MODE = self.AD.current_mode()
 
-                        # Run attitude control
-                        self.attitude_control()
-
-                        # Reset Execution counter
-                        self.execution_counter = 0
-
-            # Log data
-            # NOTE: In detumbling, most of the log will be zeros since very few sensors are queried
-            self.log()
->>>>>>> 742d2bb1
+            #             # Run attitude control
+            #             self.attitude_control()
+
+            #             # Reset Execution counter
+            #             self.execution_counter = 0
+
+            # # Log data
+            # # NOTE: In detumbling, most of the log will be zeros since very few sensors are queried
+            # self.log()
 
     # ------------------------------------------------------------------------------------------------------------------------------------
     """ Attitude Control Auxiliary Functions """
