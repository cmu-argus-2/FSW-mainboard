# Attitude Determination and Control (ADC) task

import time

from apps.adcs.ad import TRIAD
from apps.adcs.frames import ecef_to_eci
from apps.adcs.igrf import igrf_eci
<<<<<<< HEAD
from apps.adcs.mcm import ControllerHandler, MagneticCoilAllocator
=======
from apps.adcs.modes import ADCSMode
>>>>>>> 5f5a6ce5
from apps.adcs.sun import (
    SUN_VECTOR_STATUS,
    approx_sun_position_ECI,
    compute_body_sun_vector_from_lux,
    in_eclipse,
    read_light_sensors,
)
from apps.telemetry.constants import ADCS_IDX, GPS_IDX, IMU_IDX
from core import DataHandler as DH
from core import TemplateTask
from core import state_manager as SM
from core.states import STATES
from hal.configuration import SATELLITE
from ulab import numpy as np


class Task(TemplateTask):

    """data_keys = [
        "TIME_ADCS",
        "ADCS_STATE",
        "GYRO_X",
        "GYRO_Y",
        "GYRO_Z",
        "MAG_X",
        "MAG_Y",
        "MAG_Z",
        "SUN_STATUS",
        "SUN_VEC_X",
        "SUN_VEC_Y",
        "SUN_VEC_Z",
        "ECLIPSE",
        "LIGHT_SENSOR_XP",
        "LIGHT_SENSOR_XM",
        "LIGHT_SENSOR_YP",
        "LIGHT_SENSOR_YM",
        "LIGHT_SENSOR_ZP1",
        "LIGHT_SENSOR_ZP2",
        "LIGHT_SENSOR_ZP3",
        "LIGHT_SENSOR_ZP4",
        "LIGHT_SENSOR_ZM",
        "XP_COIL_STATUS",
        "XM_COIL_STATUS",
        "YP_COIL_STATUS",
        "YM_COIL_STATUS",
        "ZP_COIL_STATUS",
        "ZM_COIL_STATUS",
        "COARSE_ATTITUDE_QW",  # Will see later if ok to reduce to short int (fixed point 2 bytes)
        "COARSE_ATTITUDE_QX",
        "COARSE_ATTITUDE_QY",
        "COARSE_ATTITUDE_QZ",
        "STAR_TRACKER_STATUS",
        "STAR_TRACKER_ATTITUDE_QW",  # will keep the 4 bytes precision
        "STAR_TRACKER_ATTITUDE_QX",
        "STAR_TRACKER_ATTITUDE_QY",
        "STAR_TRACKER_ATTITUDE_QZ",
    ]"""

    ## ADCS Modes
    MODE = ADCSMode.DETUMBLING

    log_data = [0] * 37
    # For now - keep the floats, will optimize the telemetry packet afterwards

    # Sun Acquisition
    THRESHOLD_ILLUMINATION_LUX = 3000
    sun_status = SUN_VECTOR_STATUS.NO_READINGS
    sun_vector = np.zeros(3)
    eclipse_state = False

    # Attitude Determination
    coarse_attitude = np.zeros(4)

    def __init__(self, id):
        super().__init__(id)
        self.name = "ADCS"  # Override the name

    async def main_task(self):

        if SM.current_state == STATES.NOMINAL:

            if not DH.data_process_exists("adcs"):
                data_format = "LB" + 6 * "f" + "B" + 3 * "f" + "B" + 9 * "H" + 6 * "B" + 4 * "f" + "B" + 4 * "f"
                DH.register_data_process("adcs", data_format, True, data_limit=100000, write_interval=5)

            self.time = int(time.time())
            self.log_data[ADCS_IDX.TIME_ADCS] = self.time

            # Log IMU data
            if SATELLITE.IMU_AVAILABLE:
                imu_mag_data = DH.get_latest_data("imu")[IMU_IDX.MAGNETOMETER_X : IMU_IDX.MAGNETOMETER_Z + 1]
                self.log_data[ADCS_IDX.MAG_X : ADCS_IDX.MAG_Z + 1] = imu_mag_data
                self.log_data[ADCS_IDX.GYRO_X : ADCS_IDX.GYRO_Z + 1] = DH.get_latest_data("imu")[
                    IMU_IDX.GYROSCOPE_X : IMU_IDX.GYROSCOPE_Z + 1
                ]

            ## Sun Acquisition
            #  Must return the array directly
            lux_readings = read_light_sensors()  # lux
            self.sun_status, self.sun_vector = compute_body_sun_vector_from_lux(lux_readings)  # use full lux for sun vector
            self.eclipse_state = in_eclipse(
                lux_readings,
                threshold_lux_illumination=self.THRESHOLD_ILLUMINATION_LUX,
            )
            self.log_data[ADCS_IDX.SUN_STATUS] = self.sun_status
            self.log_data[ADCS_IDX.SUN_VEC_X] = self.sun_vector[0]
            self.log_data[ADCS_IDX.SUN_VEC_Y] = self.sun_vector[1]
            self.log_data[ADCS_IDX.SUN_VEC_Z] = self.sun_vector[2]
            self.log_data[ADCS_IDX.ECLIPSE] = self.eclipse_state
            # Log dlux (decilux) instead of lux for TM space efficiency
            self.log_data[ADCS_IDX.LIGHT_SENSOR_XP] = int(lux_readings[0] / 10)
            self.log_data[ADCS_IDX.LIGHT_SENSOR_XM] = int(lux_readings[1] / 10)
            self.log_data[ADCS_IDX.LIGHT_SENSOR_YP] = int(lux_readings[2] / 10)
            self.log_data[ADCS_IDX.LIGHT_SENSOR_YM] = int(lux_readings[3] / 10)
            self.log_data[ADCS_IDX.LIGHT_SENSOR_ZM] = int(lux_readings[4] / 10)
            # Pyramid TBD

<<<<<<< HEAD
            # see apps/adcs/mcm.py
=======
            ## Magnetic Control
            # TODO controllers ~ apps/adcs/mcm.py
            if self.MODE == ADCSMode.DETUMBLING:
                pass

            elif self.MODE == ADCSMode.SPIN_STABILIZATION:
                pass

            elif self.MODE == ADCSMode.SUN_POINTING:
                pass
>>>>>>> 5f5a6ce5

            ## Magnetic Control
            # TODO state machine handling for control modes
            """
            dipole_moment_cmd = ControllerHandler.get_dipole_moment_command(
                sun_vector, magnetic_field, angular_velocity)
            MagneticCoilAllocator.set_voltages(dipole_moment_cmd)
            """

            ## Attitude Determination

            if DH.data_process_exists("gps"):
                # TODO GPS flag for valid position
                # Might need an attitude status flag
                R_ecef_to_eci = ecef_to_eci(self.time)
                gps_pos_ecef_meters = (
                    np.array(DH.get_latest_data("gps")[GPS_IDX.GPS_ECEF_X : GPS_IDX.GPS_ECEF_Z + 1]).reshape((3,)) * 0.01
                )
                gps_pos_eci_meters = np.dot(R_ecef_to_eci, gps_pos_ecef_meters)
                mag_eci = igrf_eci(self.time, gps_pos_eci_meters / 1000)
                sun_eci = approx_sun_position_ECI(self.time)

                # TRIAD
                self.coarse_attitude = TRIAD(sun_eci, mag_eci, self.sun_vector, imu_mag_data)
                self.log_data[ADCS_IDX.COARSE_ATTITUDE_QW] = (
                    self.coarse_attitude[0] if not is_nan(self.coarse_attitude[0]) else 0
                )
                self.log_data[ADCS_IDX.COARSE_ATTITUDE_QX] = (
                    self.coarse_attitude[1] if not is_nan(self.coarse_attitude[1]) else 0
                )
                self.log_data[ADCS_IDX.COARSE_ATTITUDE_QY] = (
                    self.coarse_attitude[2] if not is_nan(self.coarse_attitude[2]) else 0
                )
                self.log_data[ADCS_IDX.COARSE_ATTITUDE_QZ] = (
                    self.coarse_attitude[3] if not is_nan(self.coarse_attitude[3]) else 0
                )

            # Data logging
            DH.log_data("adcs", self.log_data)
            self.log_info(f"Sun: {self.log_data[8:13]}")
            self.log_info(f"Coarse attitude: {self.log_data[28:32]}")


def is_nan(x):
    # np.nan is not equal to itself
    return x != x<|MERGE_RESOLUTION|>--- conflicted
+++ resolved
@@ -5,11 +5,8 @@
 from apps.adcs.ad import TRIAD
 from apps.adcs.frames import ecef_to_eci
 from apps.adcs.igrf import igrf_eci
-<<<<<<< HEAD
 from apps.adcs.mcm import ControllerHandler, MagneticCoilAllocator
-=======
 from apps.adcs.modes import ADCSMode
->>>>>>> 5f5a6ce5
 from apps.adcs.sun import (
     SUN_VECTOR_STATUS,
     approx_sun_position_ECI,
@@ -127,9 +124,6 @@
             self.log_data[ADCS_IDX.LIGHT_SENSOR_ZM] = int(lux_readings[4] / 10)
             # Pyramid TBD
 
-<<<<<<< HEAD
-            # see apps/adcs/mcm.py
-=======
             ## Magnetic Control
             # TODO controllers ~ apps/adcs/mcm.py
             if self.MODE == ADCSMode.DETUMBLING:
@@ -140,15 +134,6 @@
 
             elif self.MODE == ADCSMode.SUN_POINTING:
                 pass
->>>>>>> 5f5a6ce5
-
-            ## Magnetic Control
-            # TODO state machine handling for control modes
-            """
-            dipole_moment_cmd = ControllerHandler.get_dipole_moment_command(
-                sun_vector, magnetic_field, angular_velocity)
-            MagneticCoilAllocator.set_voltages(dipole_moment_cmd)
-            """
 
             ## Attitude Determination
 
