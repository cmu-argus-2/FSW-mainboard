--- conflicted
+++ resolved
@@ -1,12 +1,7 @@
 # Hardware watchdog task
-<<<<<<< HEAD
-# This task is responsible for monitoring the health of the hardware abstraction layer (HAL),
-# performing diagnostics in case of failure, and reporting/logging HAL status.
-=======
 # This task is responsible for toggling the hardware watchdog pin to prevent
 # the system from resetting unexpectedly and to ensure that the system is
 # functioning correctly.
->>>>>>> fab5dd44
 
 from core import TemplateTask
 from hal.configuration import SATELLITE
