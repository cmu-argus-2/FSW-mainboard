# Communication task which uses the radio to transmit and receive messages.

from apps.comms.rf_mcu import SATELLITE_RADIO
from apps.telemetry import TelemetryPacker
from core import TemplateTask
from core import state_manager as SM
from core.states import STATES


class Task(TemplateTask):
    tx_msg_id = 0x00
    rq_msg_id = 0x00
    msg_cnt = 0
    ground_pass = True

    def __init__(self, id):
        super().__init__(id)
        self.name = "COMMS"

    async def main_task(self):

        if SM.current_state == STATES.NOMINAL:

            # Pack telemetry at the task rate
<<<<<<< HEAD

            if TelemetryPacker.TM_AVAILABLE:
                SATELLITE_RADIO.tm_frame = TelemetryPacker.FRAME()

                # Transmit telemetry
                self.tx_msg_id = SATELLITE_RADIO.transmit_message()
                self.log_info(f"Sent message with ID: {self.tx_msg_id}")

                SATELLITE_RADIO.sat.RADIO.data_available()
                self.rq_msg_id = SATELLITE_RADIO.receive_message()

                if self.rq_msg_id != 0x00:
                    self.log_info(f"GS requested message ID: {self.rq_msg_id}")
                else:
                    self.log_info("No response from GS")
=======
            while self.msg_cnt < 8 and self.ground_pass is True:
                if TelemetryPacker.TM_AVAILABLE:
                    SATELLITE_RADIO.tm_frame = TelemetryPacker.FRAME()

                    # Transmit telemetry
                    self.tx_msg_id = SATELLITE_RADIO.transmit_message()
                    self.log_info(f"Sent message with ID: {self.tx_msg_id}")

                    self.rq_msg_id = SATELLITE_RADIO.receive_message()

                    if self.rq_msg_id != 0x00:
                        self.log_info(f"GS requested message ID: {self.rq_msg_id}")
                        self.msg_cnt += 1
                        self.ground_pass = True
                    else:
                        self.log_info("No response from GS")
                        self.ground_pass = False
                        self.msg_cnt = 0

            # Reset variables
            self.msg_cnt = 0
            self.ground_pass = True
>>>>>>> 3d0ea27e
<|MERGE_RESOLUTION|>--- conflicted
+++ resolved
@@ -22,23 +22,6 @@
         if SM.current_state == STATES.NOMINAL:
 
             # Pack telemetry at the task rate
-<<<<<<< HEAD
-
-            if TelemetryPacker.TM_AVAILABLE:
-                SATELLITE_RADIO.tm_frame = TelemetryPacker.FRAME()
-
-                # Transmit telemetry
-                self.tx_msg_id = SATELLITE_RADIO.transmit_message()
-                self.log_info(f"Sent message with ID: {self.tx_msg_id}")
-
-                SATELLITE_RADIO.sat.RADIO.data_available()
-                self.rq_msg_id = SATELLITE_RADIO.receive_message()
-
-                if self.rq_msg_id != 0x00:
-                    self.log_info(f"GS requested message ID: {self.rq_msg_id}")
-                else:
-                    self.log_info("No response from GS")
-=======
             while self.msg_cnt < 8 and self.ground_pass is True:
                 if TelemetryPacker.TM_AVAILABLE:
                     SATELLITE_RADIO.tm_frame = TelemetryPacker.FRAME()
@@ -46,6 +29,8 @@
                     # Transmit telemetry
                     self.tx_msg_id = SATELLITE_RADIO.transmit_message()
                     self.log_info(f"Sent message with ID: {self.tx_msg_id}")
+
+                    SATELLITE_RADIO.sat.RADIO.data_available()
 
                     self.rq_msg_id = SATELLITE_RADIO.receive_message()
 
@@ -60,5 +45,4 @@
 
             # Reset variables
             self.msg_cnt = 0
-            self.ground_pass = True
->>>>>>> 3d0ea27e
+            self.ground_pass = True