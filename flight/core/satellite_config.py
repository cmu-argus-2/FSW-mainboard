--- conflicted
+++ resolved
@@ -7,11 +7,8 @@
 class command_config:
     EXIT_STARTUP_TIMEOUT = const(5)
     DETUMBLING_TIMEOUT_DURATION = const(30)
-<<<<<<< HEAD
+    BURN_WIRE_TIMEOUT = const(2)
     GROUND_TESTING_MODE = True
-=======
-    BURN_WIRE_TIMEOUT = const(2)
->>>>>>> d45844ab
 
 
 class time_processor_config:
