import argparse
import os
import signal
import subprocess
import time
from datetime import datetime

<<<<<<< HEAD
# from argusim.visualization.plotter import plot_all
from fsw_plotter import collect_FSW_data, plot_FSW

DEFAULT_RUNTIME = 60  # 5 * 60  # 5 minutes
=======
from argusim.visualization.plotter import plot_all

DEFAULT_RUNTIME = 5 * 60  # 5 minutes
>>>>>>> 2a0bc37d
DEFAULT_OUTFILE = "sil_logs.log"

# KEYWORD SEARCHES:
# List of all keywords to probe the log for
# Enter as a dictionary of KEYWORD - COLOR combos
KEYWORDS = {"WARNING": "\033[93m", "ERROR": "\033[91m"}


def FSW_simulate(runtime: float, outfile: str, trial_number: int, trial_date: str) -> None:
    try:
        with open(outfile, "w") as log_file:
            # option to run a number of simulations, and to run a specific trial
            process = subprocess.Popen(
                ["./run.sh", "simulate", str(trial_number), trial_date], stdout=log_file, stderr=log_file, preexec_fn=os.setsid
            )
            print(f"Running simulation for {runtime} seconds, output written to {outfile}")
            time.sleep(runtime)
            print("Terminating...")
            os.killpg(os.getpgid(process.pid), signal.SIGKILL)

    except Exception as e:
        print(f"Error: {e}")


def parse_FSW_logs(outfile):
    errors_detected = False
    with open(outfile, "r") as log_file:
        for line in log_file:
            for keyword in KEYWORDS.keys():
                if keyword in line:
                    print(f"{KEYWORDS[keyword]}{line}")
                    if keyword == "ERROR":
                        errors_detected = True

    if errors_detected:
        raise Exception("FSW Simulation Failed")


def plot_results(result_folder_path):
    result_folder_path = "../../../" + result_folder_path
    plot_script_abs = os.path.join(os.path.dirname(__file__), "simulation/argusim/visualization/plotter.py")
    process = subprocess.Popen(["python3", plot_script_abs, result_folder_path], cwd=os.path.dirname(plot_script_abs))
    while process.poll() is None:  # wait while the plotting is finished
        time.sleep(0.1)
    return_code = process.returncode
    if return_code != 0:
        raise AssertionError(f"Plotting failed with code {return_code}")


if __name__ == "__main__":
    # Define Parser
    parser = argparse.ArgumentParser(prog="SIL_tester")

    # Add arguments
    parser.add_argument(
        "--duration",
        default=DEFAULT_RUNTIME,
        help=f"Duration (in seconds) to simulate FSW for [float, default: {DEFAULT_RUNTIME}s]",
    )
    parser.add_argument(
        "--outfile",
        default=DEFAULT_OUTFILE,
        help=f"Log file to save FSW logs to [string, default: {DEFAULT_OUTFILE}] \n NOTE: Enter filename with extension",
    )

    # Parse Arguments
    args = parser.parse_args()

    trial_date = datetime.now().strftime("%Y-%m-%d_%H-%M-%S")
    result_folder_path = os.path.join("montecarlo/results", trial_date)

    # Run script
    N_trials = 2
    save_sil_logs = False
    for i in range(N_trials):
        trial_number = i + 1
        trial_result_folder_path = os.path.join(result_folder_path, "trials/trial" + str(trial_number))
        print(f"Running Trial {trial_number}...")

        # Run FSW Simulation
        FSW_simulate(int(args.duration), args.outfile, trial_number=trial_number, trial_date=trial_date)

        # Collect FSW data
        collect_FSW_data(args.outfile, trial_result_folder_path, save_sil_logs=save_sil_logs)
        print(f"Trial {trial_number} completed. Results saved to {trial_result_folder_path}")

    # Run Plotting (Sim states)
    plot_results(result_folder_path=result_folder_path)
    # plot_all(result_folder_path=result_folder_path)

    # Run Plotting (from Sim and FSW logs)
    plot_FSW(result_folder_path=result_folder_path)

    # Run Plotting
    result_folder_path = os.path.join("results", max(os.listdir("results")))
    plot_all(result_folder_path=result_folder_path)

    # Parse Logs
    for i in range(N_trials):
        trial_number = i + 1
        trial_result_folder_path = os.path.join(result_folder_path, "trials/trial" + str(trial_number))
        parse_FSW_logs(os.path.join(trial_result_folder_path, args.outfile))<|MERGE_RESOLUTION|>--- conflicted
+++ resolved
@@ -5,17 +5,12 @@
 import time
 from datetime import datetime
 
-<<<<<<< HEAD
 # from argusim.visualization.plotter import plot_all
 from fsw_plotter import collect_FSW_data, plot_FSW
 
 DEFAULT_RUNTIME = 60  # 5 * 60  # 5 minutes
-=======
-from argusim.visualization.plotter import plot_all
-
-DEFAULT_RUNTIME = 5 * 60  # 5 minutes
->>>>>>> 2a0bc37d
 DEFAULT_OUTFILE = "sil_logs.log"
+DEFAULT_N_TRIALS = 1  # Default number of trials to run
 
 # KEYWORD SEARCHES:
 # List of all keywords to probe the log for
@@ -79,6 +74,17 @@
         default=DEFAULT_OUTFILE,
         help=f"Log file to save FSW logs to [string, default: {DEFAULT_OUTFILE}] \n NOTE: Enter filename with extension",
     )
+    parser.add_argument(
+        "--n_trials",
+        type=int,
+        default=DEFAULT_N_TRIALS,
+        help="Number of trials to run [int, default: 100]",
+    )
+    parser.add_argument(
+        "--erase_sil_logs",
+        action="store_true",
+        help="Flag to erase SIL logs for each trial [default: False]",
+    )
 
     # Parse Arguments
     args = parser.parse_args()
@@ -87,9 +93,7 @@
     result_folder_path = os.path.join("montecarlo/results", trial_date)
 
     # Run script
-    N_trials = 2
-    save_sil_logs = False
-    for i in range(N_trials):
+    for i in range(args.n_trials):
         trial_number = i + 1
         trial_result_folder_path = os.path.join(result_folder_path, "trials/trial" + str(trial_number))
         print(f"Running Trial {trial_number}...")
@@ -98,7 +102,7 @@
         FSW_simulate(int(args.duration), args.outfile, trial_number=trial_number, trial_date=trial_date)
 
         # Collect FSW data
-        collect_FSW_data(args.outfile, trial_result_folder_path, save_sil_logs=save_sil_logs)
+        collect_FSW_data(args.outfile, trial_result_folder_path, save_sil_logs=not args.erase_sil_logs)
         print(f"Trial {trial_number} completed. Results saved to {trial_result_folder_path}")
 
     # Run Plotting (Sim states)
@@ -108,12 +112,9 @@
     # Run Plotting (from Sim and FSW logs)
     plot_FSW(result_folder_path=result_folder_path)
 
-    # Run Plotting
-    result_folder_path = os.path.join("results", max(os.listdir("results")))
-    plot_all(result_folder_path=result_folder_path)
-
     # Parse Logs
-    for i in range(N_trials):
-        trial_number = i + 1
-        trial_result_folder_path = os.path.join(result_folder_path, "trials/trial" + str(trial_number))
-        parse_FSW_logs(os.path.join(trial_result_folder_path, args.outfile))+    if not args.erase_sil_logs:
+        for i in range(args.n_trials):
+            trial_number = i + 1
+            trial_result_folder_path = os.path.join(result_folder_path, "trials/trial" + str(trial_number))
+            parse_FSW_logs(os.path.join(trial_result_folder_path, args.outfile))