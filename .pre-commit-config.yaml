--- conflicted
+++ resolved
@@ -6,28 +6,20 @@
     hooks:
       - id: black
         args: [--line-length=79]
-<<<<<<< HEAD
-=======
         exclude: ^flight/build/
->>>>>>> 60fa7126
 
   - repo: https://github.com/PyCQA/flake8
     rev: 7.0.0
     hooks:
       - id: flake8
-<<<<<<< HEAD
         args: [--ignore=F401]
-=======
         exclude: ^flight/build/
->>>>>>> 60fa7126
 
   - repo: https://github.com/pycqa/isort
     rev: 5.12.0
     hooks:
       - id: isort
         args: [--line-length=79]
-<<<<<<< HEAD
-        exclude: ^tests/
-=======
-        exclude: ^flight/build/
->>>>>>> 60fa7126
+        exclude: 
+          - ^flight/build/
+          - ^tests/