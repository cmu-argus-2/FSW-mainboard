fail_fast: false

repos:
  - repo: https://github.com/ambv/black
    rev: 22.10.0
    hooks:
      - id: black
        args: [--line-length=127]
        exclude: ^build/

  - repo: https://github.com/PyCQA/flake8
    rev: 7.0.0
    hooks:
      - id: flake8
<<<<<<< HEAD
=======
        # args: [--ignore=F401,E266,E203,--max-line-length=127]
>>>>>>> 4793bbbc
        args: ["--ignore=F401,E266,E203", "--max-line-length=127"]
        exclude: ^build/

  - repo: https://github.com/pycqa/isort
    rev: 5.12.0
    hooks:
      - id: isort
        args: [--line-length=127]
        exclude: ^(build/|tests/)<|MERGE_RESOLUTION|>--- conflicted
+++ resolved
@@ -12,10 +12,7 @@
     rev: 7.0.0
     hooks:
       - id: flake8
-<<<<<<< HEAD
-=======
         # args: [--ignore=F401,E266,E203,--max-line-length=127]
->>>>>>> 4793bbbc
         args: ["--ignore=F401,E266,E203", "--max-line-length=127"]
         exclude: ^build/
 
